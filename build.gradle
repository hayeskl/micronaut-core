buildscript {
    repositories {
        gradlePluginPortal()
        mavenCentral()
    }
    dependencies {
        classpath "gradle.plugin.com.github.jengelman.gradle.plugins:shadow:7.0.0"
        classpath "io.micronaut.build.internal:micronaut-gradle-plugins:4.0.0.RC5"
        classpath "org.aim42:htmlSanityCheck:$htmlSanityCheckVersion"
        classpath 'javax.xml.bind:jaxb-api:2.3.1'
        classpath "org.jetbrains.kotlin:kotlin-gradle-plugin:$kotlinVersion"
    }
}

apply plugin: 'org.aim42.htmlSanityCheck'

repositories {
    mavenCentral()
}

ext {
    bomVersions = [
            // Micronaut
            'micronaut.views': [
                    group: 'io.micronaut.views',
                    name: 'micronaut-views-bom',
                    version: micronautViewsVersion
            ],
            'micronaut.groovy': [
                    group: 'io.micronaut.groovy',
                    name: 'micronaut-groovy-bom',
                    version: micronautGroovyVersion
            ],
            'micronaut.test': [
                    group: 'io.micronaut.test',
                    name: 'micronaut-test-bom',
                    version: micronautTestVersion
            ],
            'micronaut.data': [
                    group: 'io.micronaut.data',
                    name: 'micronaut-data-bom',
                    version: micronautDataVersion
            ],
            'micronaut.oraclecloud': [
                    group: 'io.micronaut.oraclecloud',
                    name: 'micronaut-oraclecloud-bom',
                    version: micronautOracleCloudVersion
            ],
            'micronaut.r2dbc': [
                    group: 'io.micronaut.r2dbc',
                    name: 'micronaut-r2dbc-bom',
                    version: micronautR2DBCVersion
            ],
            'micronaut.cache': [
                    group: 'io.micronaut.cache',
                    name: 'micronaut-cache-bom',
                    version: micronautCacheVersion
            ],
            'micronaut.coherence': [
                    group: 'io.micronaut.coherence',
                    name: 'micronaut-coherence-bom',
                    version: micronautCoherenceVersion
            ],
            'micronaut.aws': [
                    group: 'io.micronaut.aws',
                    name: 'micronaut-aws-bom',
                    version: micronautAwsVersion
            ],
            'micronaut.sql': [
                    group: 'io.micronaut.sql',
                    name: 'micronaut-sql-bom',
                    version: micronautSqlVersion
            ],
            //Third-party
            'netty': [
                    group: 'io.netty',
                    name: 'netty-bom',
                    version: nettyVersion
            ],
            'kotlin': [
                    group: 'org.jetbrains.kotlin',
                    name: 'kotlin-bom',
                    version: kotlinVersion
            ],
            'kotlin.coroutines': [
                    group: 'org.jetbrains.kotlinx',
                    name: 'kotlinx-coroutines-bom',
                    version: kotlinCoroutinesVersion
            ],
            'ktor': [
                    group: 'io.ktor',
                    name: 'ktor-bom',
                    version: ktorVersion
            ],
            'groovy': [
                    group: 'org.codehaus.groovy',
                    name: 'groovy-bom',
                    version: groovyVersion
            ],
            'micrometer': [
                    name   : 'micrometer-bom',
                    group  : 'io.micrometer',
                    version: micrometerVersion
            ],
            'junit5': [
                    group  : 'org.junit',
                    name   : 'junit-bom',
                    version: junitVersion
            ],
            'jackson':[
                    group:'com.fasterxml.jackson',
                    name:'jackson-bom',
                    version:jacksonVersion
            ],
            'grpc':[
                    group:'io.grpc',
                    name:'grpc-bom',
                    version:grpcVersion
            ],
            'protobuf':[
                    group:'com.google.protobuf',
                    name:'protobuf-bom',
                    version:protobufJavaVersion
            ],
            'testcontainers':[
                    group:'org.testcontainers',
                    name:'testcontainers-bom',
                    version:testContainersVersion
            ]
    ]
    dependencyVersions = [
            'commons.dbcp':[
                    version: commonsDbcpVersion,
                    group  : 'org.apache.commons',
                    name   : 'commons-dbcp2'
            ],
            gorm                       : [
                    version: gormVersion,
                    group  : 'org.grails',
                    name   : 'grails-datastore-core',
                    modules: [
                            'grails-datastore-gorm',
                            'grails-datastore-async',
                            'grails-datastore-gorm-async',
                            'grails-datastore-gorm-support',
                            'grails-datastore-gorm-test',
                            'grails-datastore-gorm-validation',
                            'grails-datastore-web'
                    ]
            ],
            'gorm.hibernate'                       : [
                    version: gormHibernateVersion,
                    group  : 'org.grails',
                    name   : 'grails-datastore-gorm-hibernate5'
            ],
            jaeger                     : [
                    version: jaegerVersion,
                    group  : 'io.jaegertracing',
                    name   : 'jaeger-thrift'
            ],
            'zipkin.reporter'          : [
                    version: zipkinReporterVersion,
                    group  : 'io.zipkin.reporter2',
                    name   : 'zipkin-reporter'
            ],
            'brave.instrumentation'    : [
                    version: braveInstrumentationHttpVersion,
                    group  : 'io.zipkin.brave',
                    name   : 'brave-instrumentation-http'
            ],
            'brave.opentracing'        : [
                    version: braveOpentracingVersion,
                    group  : 'io.opentracing.brave',
                    name   : 'brave-opentracing'
            ],
            'javax.annotation-api'     : [
                    version: javaxAnnotationApiVersion,
                    group  : 'javax.annotation',
                    name   : 'javax.annotation-api'
            ],
            'jakarta.annotation-api'     : [
                    version: jakartaAnnotationApiVersion,
                    group  : 'jakarta.annotation',
                    name   : 'jakarta.annotation-api'
            ],
            jsr305                     : [
                    version: jsr305Version,
                    group  : 'com.google.code.findbugs',
                    name   : 'jsr305'
            ],
            spotbugs                   : [
                    version: spotbugsVersion,
                    group  : 'com.github.spotbugs',
                    name   : 'spotbugs-annotations'
            ],
            'micronaut.kafka': [
                    version:micronautKafkaVersion,
                    group:'io.micronaut.kafka',
                    name:'micronaut-kafka',
                    modules:['micronaut-kafka-streams']
            ],
            'micronaut.cassandra': [
                    version:micronautCassandraVersion,
                    group:'io.micronaut.cassandra',
                    name:'micronaut-cassandra'
            ],
            'micronaut.discovery': [
                    version:micronautDiscoveryClientVersion,
                    group:'io.micronaut.discovery',
                    name:'micronaut-discovery-client'
            ],
            'micronaut.hibernate.validator': [
                    version:micronautHibernateValidatorVersion,
                    group:'io.micronaut.beanvalidation',
                    name:'micronaut-hibernate-validator'
            ],
            'micronaut.jmx': [
                    version:micronautJmxVersion,
                    group:'io.micronaut.jmx',
                    name:'micronaut-jmx'
            ],
            'micronaut.picocli': [
                    version:micronautPicocliVersion,
                    group:'io.micronaut.picocli',
                    name:'micronaut-picocli'
            ],
            'micronaut.rabbitmq': [
                    version:micronautRabbitMQVersion,
                    group:'io.micronaut.rabbitmq',
                    name:'micronaut-rabbitmq'
            ],
            'micronaut.nats': [
                    version:micronautNatsIoVersion,
                    group:'io.micronaut.nats',
                    name:'micronaut-nats'
            ],
            'micronaut.graphql': [
                    version:micronautGraphQLVersion,
                    group:'io.micronaut.graphql',
                    name:'micronaut-graphql'
            ],
            'micronaut.gcp': [
                    version:micronautGcpVersion,
                    group:'io.micronaut.gcp',
                    name:'micronaut-gcp-common',
                    modules:['micronaut-gcp-tracing', 'micronaut-gcp-function-http', 'micronaut-gcp-function-http-test', 'micronaut-gcp-function', 'micronaut-gcp-http-client', 'micronaut-gcp-logging', 'micronaut-gcp-pubsub', 'micronaut-gcp-secret-manager']
            ],
            'micronaut.azure': [
                    version:micronautAzureVersion,
                    group:'io.micronaut.azure',
                    name:'micronaut-azure-function',
                    modules:['micronaut-azure-function', 'micronaut-azure-function-http', 'micronaut-azure-function-http-test']
            ],
            'azure.function': [
                    version:azureFunctionsJavaLibraryVersion,
                    group:'com.microsoft.azure.functions',
                    name:'azure-functions-java-library'
            ],
            'micronaut.elasticsearch': [
                version:micronautElasticSearchVersion,
                group:'io.micronaut.elasticsearch',
                name:'micronaut-elasticsearch'
            ],
            'micronaut.flyway': [
                version:micronautFlywayVersion,
                group:'io.micronaut.flyway',
                name:'micronaut-flyway'
            ],
            'micronaut.kotlin': [
                    version:micronautKotlinVersion,
                    group:'io.micronaut.kotlin',
                    name:'micronaut-kotlin-runtime',
                    modules: ['micronaut-ktor', 'micronaut-kotlin-extension-functions']
            ],
            'micronaut.liquibase': [
                    version:micronautLiquibaseVersion,
                    group:'io.micronaut.liquibase',
                    name:'micronaut-liquibase'
            ],
            'micronaut.multitenancy': [
                    version:micronautMultitenancyVersion,
                    group:'io.micronaut.multitenancy',
                    name:'micronaut-multitenancy'
            ],
            'micronaut.netflix': [
                    version:micronautNetflixVersion,
                    group:'io.micronaut.netflix',
                    name:'micronaut-netflix-archaius',
                    modules:['micronaut-netflix-hystrix', 'micronaut-netflix-ribbon']
            ],
            'micronaut.openapi': [
                    version:micronautOpenApiVersion,
                    group:'io.micronaut.openapi',
                    name:'micronaut-openapi'
            ],
            kafka                      : [
                    version: kafkaVersion,
                    group  : 'org.apache.kafka',
                    name   : 'kafka-clients',
                    modules: ['kafka_2.12', 'kafka-streams']
            ],
            'micronaut.grpc'           : [
                    version: micronautGrpcVersion,
                    group  : 'io.micronaut.grpc',
                    name   : 'micronaut-grpc-runtime',
                    modules: ['micronaut-grpc-annotation', 'micronaut-grpc-client-runtime', 'micronaut-grpc-server-runtime', 'micronaut-protobuff-support']
            ],
            'micronaut.xml':[
                version:micronautXmlVersion,
                group:'io.micronaut.xml',
                name:'micronaut-jackson-xml'
            ],
            'micronaut.micrometer': [
                    version:micronautMicrometerVersion,
                    group:'io.micronaut.micrometer',
                    name:'micronaut-micrometer-core',
                    modules:[
                            'micronaut-micrometer-registry-appoptics',
                            'micronaut-micrometer-registry-atlas',
                            'micronaut-micrometer-registry-azure-monitor',
                            'micronaut-micrometer-registry-cloudwatch',
                            'micronaut-micrometer-registry-datadog',
                            'micronaut-micrometer-registry-dynatrace',
                            'micronaut-micrometer-registry-elastic',
                            'micronaut-micrometer-registry-ganglia',
                            'micronaut-micrometer-registry-graphite',
                            'micronaut-micrometer-registry-humio',
                            'micronaut-micrometer-registry-influx',
                            'micronaut-micrometer-registry-jmx',
                            'micronaut-micrometer-registry-kairos',
                            'micronaut-micrometer-registry-new-relic',
                            'micronaut-micrometer-registry-new-relic-telemetry',
                            'micronaut-micrometer-registry-prometheus',
                            'micronaut-micrometer-registry-signalfx',
                            'micronaut-micrometer-registry-stackdriver',
                            'micronaut-micrometer-registry-statsd',
                            'micronaut-micrometer-registry-wavefront']
            ],
            'micronaut.spring': [
                    version:micronautSpringVersion,
                    group:'io.micronaut.spring',
                    name:'micronaut-spring-annotation',
                    modules:['micronaut-spring', 'micronaut-spring-boot', 'micronaut-spring-boot-annotation', 'micronaut-spring-context', 'micronaut-spring-web', 'micronaut-spring-web-annotation']
            ],
            'micronaut.mongo': [
                    version:micronautMongoVersion,
                    group:'io.micronaut.mongodb',
                    name:'micronaut-mongo-reactive',
                    modules:['micronaut-mongo-core', 'micronaut-mongo-sync']
            ],
            'micronaut.redis': [
                    version:micronautRedisVersion,
                    group:'io.micronaut.redis',
                    name:'micronaut-redis-lettuce'
            ],
            'micronaut.neo4j': [
                    version:micronautNeo4jVersion,
                    group:'io.micronaut.neo4j',
                    name:'micronaut-neo4j-bolt'
            ],
            'mongo' : [
                    version: mongoVersion,
                    group  : 'org.mongodb',
                    modules: ['mongodb-driver-sync', 'mongodb-driver-core']
            ],
            'mongo.reactive'           : [
                    version: mongoReactiveVersion,
                    group  : 'org.mongodb',
                    name   : 'mongodb-driver-reactivestreams'
            ],
            neo4j                      : [
                    version: neo4jVersion,
                    group  : 'org.neo4j.test',
                    name   : 'neo4j-harness'
            ],
            'neo4j.bolt': [
                    version: neo4jDriverVersion,
                    group:'org.neo4j.driver',
                    name:'neo4j-java-driver'
            ],
            'jcache'                   : [
                    version: jcacheVersion,
                    group  : 'javax.cache',
                    name   : 'cache-api'
            ],
            opentracing                : [
                    version: opentracingVersion,
                    group  : 'io.opentracing',
                    name   : 'opentracing-api',
                    modules: ['opentracing-util']
            ],
            picocli                    : [
                    version: picocliVersion,
                    group  : 'info.picocli',
                    modules: ['picocli', 'picocli-codegen']
            ],
            lettuce                    : [
                    version: lettuceVersion,
                    group  : 'io.lettuce',
                    name   : 'lettuce-core'

            ],
            logback                    : [
                    version: '1.2.3',
                    group  : 'ch.qos.logback',
                    name   : 'logback-classic'
            ],
            spring                     : [
                    version: springVersion,
                    group  : 'org.springframework',
                    name   : 'spring-core',
                    modules: ['spring-context', 'spring-tx', 'spring-orm', 'spring-jdbc']
            ],
            springboot                 : [
                version: springBootVersion,
                group  : 'org.springframework.boot',
                modules: ['spring-boot-starter', 'spring-boot-starter-web']
            ],
            snakeyaml                  : [
                    version: yamlVersion,
                    group  : 'org.yaml',
                    name   : 'snakeyaml'
            ],
            slf4j                      : [
                    version: slf4jVersion,
                    group  : 'org.slf4j',
                    name   : 'slf4j-api',
                    modules: ['slf4j-simple']
            ],
            spock                      : [
                    version: spockVersion,
                    group  : 'org.spockframework',
                    name   : 'spock-core'
            ],
            swagger                    : [
                    version: swaggerVersion,
                    group  : 'io.swagger.core.v3',
                    name   : 'swagger-core',
                    modules: ['swagger-models', 'swagger-annotations']
            ],
            'google.function.framework'                    : [
                    version: '1.0.2',
                    group  : 'com.google.cloud.functions',
                    name   : 'functions-framework-api'
            ],
            'google.function.invoker'                    : [
                    version: '1.0.0',
                    group  : 'com.google.cloud.functions.invoker',
                    name   : 'java-function-invoker'
            ],
            'reactive.streams'         : [
                    version: reactiveStreamsVersion,
                    group  : 'org.reactivestreams',
                    name   : 'reactive-streams'
            ],
            'reactive.pg.client'       : [
                    version: reactivePgClientVersion,
                    group  : 'io.reactiverse',
                    name   : 'reactive-pg-client'
            ],
            rxjava1                    : [
                    version: rxJava1Version,
                    group  : 'io.reactivex',
                    name   : 'rxjava'
            ],
            'rxjava1.interop'          : [
                    version: rxJavaInteropVersion,
                    group  : 'com.github.akarnokd',
                    name   : 'rxjava2-interop'
            ],
            rxjava2                    : [
                    version: rxJava2Version,
                    group  : 'io.reactivex.rxjava2',
                    name   : 'rxjava'
            ],
            'micronaut.rxjava3'        : [
                    version: micronautRxJava3Version,
                    group  : 'io.micronaut.rxjava3',
                    modules : ['micronaut-rxjava3', 'micronaut-rxjava3-http-client']
            ],
<<<<<<< HEAD
            'micronaut.rxjava2'        : [
                    version: micronautRxJava2Version,
                    group  : 'io.micronaut.rxjava2',
                    name   : 'micronaut-rxjava2',
                    modules: ['micronaut-rxjava2-http-client', 'micronaut-rxjava2-http-server-netty']
            ],
=======

>>>>>>> f5e36358
            'micronaut.rxjava1'        : [
                    version: micronautRxJava1Version,
                    group  : 'io.micronaut.rxjava1',
                    name   : 'micronaut-rxjava1'
            ],
            'micronaut.reactor': [
                    version: micronautReactorVersion,
                    group:'io.micronaut.reactor',
                    modules : ['micronaut-reactor', 'micronaut-reactor-http-client']
            ],
            'micronaut.problem': [
                    version: micronautProblemJsonVersion,
                    group  : 'io.micronaut.problem',
                    modules: ['micronaut-problem-json']
            ],
            reactor                    : [
                    version: reactorVersion,
                    group  : 'io.projectreactor',
                    name   : 'reactor-core'
            ],
            validation                 : [
                    version: validationVersion,
                    group  : 'javax.validation',
                    name   : 'validation-api'
            ],
            hystrix                    : [
                    version: hystrixVersion,
                    group  : 'com.netflix.hystrix',
                    name   : 'hystrix-core',
                    modules: ['hystrix-serialization']
            ],
            graal                      : [
                    version: graalVersion,
                    group  : 'org.graalvm.nativeimage',
                    name   : 'svm'
            ],
            graalSdk                   : [
                    version: graalVersion,
                    group  : 'org.graalvm.sdk',
                    name   : 'graal-sdk'
            ],
            h2                         : [
                    version: h2Version,
                    group  : 'com.h2database',
                    name   : 'h2'
            ],
            liquibase                  : [
                    version: liquibaseVersion,
                    group  : 'org.liquibase',
                    name   : 'liquibase-core'
            ],
            flyway                     : [
                    version: flywayVersion,
                    group  : 'org.flywaydb',
                    name   : 'flyway-core'
            ],
            jna                        : [
                    version: jnaVersion,
                    group  : 'net.java.dev.jna',
                    name   : 'jna'
            ],
            elasticsearch              : [
                    version: elasticsearchVersion,
                    group  : 'org.elasticsearch.client',
                    name   : 'elasticsearch-rest-high-level-client'
            ],
            'methvin.directory-watcher': [
                    version: methvinDirectoryWatcherVersion,
                    group  : 'io.methvin',
                    name   : 'directory-watcher'
            ],
            'micronaut.security'       : [
                    version : micronautSecurityVersion,
                    group   : 'io.micronaut.security',
                    modules : ['micronaut-security', 'micronaut-security-annotations', 'micronaut-security-jwt', 'micronaut-security-oauth2','micronaut-security-ldap', 'micronaut-security-session']
            ],
            'micronaut.rss': [
                    version:micronautRssVersion,
                    group:'io.micronaut.rss',
                    modules : ['micronaut-rss', 'micronaut-rss-core', 'micronaut-rss-language', 'micronaut-itunespodcast', 'micronaut-jsonfeed-core', 'micronaut-jsonfeed']

            ],
            'micronaut.kubernetes': [
                    version:micronautKubernetesVersion,
                    group:'io.micronaut.kubernetes',
                    modules:['micronaut-kubernetes-discovery-client', 'micronaut-kubernetes-client', 'micronaut-kubernetes-client-processor']
            ],
            'micronaut.servlet': [
                version:micronautServletVersion,
                group:'io.micronaut.servlet',
                name:'micronaut-servlet-core',
                modules: ['micronaut-http-server-tomcat', 'micronaut-http-server-jetty', 'micronaut-http-server-undertow']
            ],
            'micronaut.jaxrs': [
                version: micronautJaxrsVersion,
                group  : 'io.micronaut.jaxrs',
                modules: ['micronaut-jaxrs-server', 'micronaut-jaxrs-processor']
            ],
            'micronaut.acme': [
                    version: micronautAcmeVersion,
                    group  : 'io.micronaut.acme',
                    name   : 'micronaut-acme'
            ],
            'dekorate': [
                    version: dekorateVersion,
                    group  : 'io.dekorate',
                    name   : 'dekorate-project',
                    modules: ['jaeger-annotations', 'knative-annotations', 'kubernetes-annotations',  'openshift-annotations', 'prometheus-annotations', 'servicecatalog-annotations', 'halkyon-annotations']
            ],
            'micronaut.ignite': [
                version: micronautIgniteVersion,
                group  : 'io.micronaut.ignite',
                modules: ['micronaut-ignite-core', 'micronaut-ignite-cache']
            ],
            ignite: [
                version: igniteVersion,
                group  : 'org.apache.ignite',
                name   : 'ignite-core',
                modules: ['ignite-kubernetes']
            ],
            'micronaut.mqtt': [
                version: micronautMQTTVersion,
                group  : 'io.micronaut.mqtt',
                modules: ['micronaut-mqtt-core', 'micronaut-mqtt-ssl',  'micronaut-mqttv3',  'micronaut-mqttv5']
            ],
            'pahov3': [
                version: pahov3Version,
                group  : 'org.eclipse.paho',
                name   : 'org.eclipse.paho.client.mqttv3'
            ],
            'pahov5': [
                version: pahov5Version,
                group  : 'org.eclipse.paho',
                name   : 'org.eclipse.paho.mqttv5.client'
            ],
            'lombok': [
                version: lombokVersion,
                group  : 'org.projectlombok',
                name   : 'lombok'
            ],
            'micronaut.jms': [
                version: micronautJmsVersion,
                group:   'io.micronaut.jms',
                name:    'micronaut-jms-core',
                modules: ['micronaut-jms-activemq-classic', 'micronaut-jms-activemq-artemis', 'micronaut-jms-sqs']
            ]
    ]

    dependencyVersion = { String name ->
        def dep = dependencyVersions[name]
        if (dep == null) {
            throw new IllegalArgumentException("No core dependency defined for name: $name")
        }
        return "$dep.group:$dep.name:$dep.version".toString()
    }
    dependencyModuleVersion = { String name, String module ->
        def dep = dependencyVersions[name] ?: bomVersions[name]
        if (dep == null) {
            throw new IllegalArgumentException("No core or BOM dependency defined for name: $name")
        }
        return "$dep.group:$module:$dep.version".toString()
    }

}

task testReportsAggregate {
    group 'verification'
    doLast() {
        int totalFailures = 0
        int totalErrors = 0
        int totalSkipped = 0
        int totalTests = 0
        int itemPad = 13
        int titlePad = 35
        String separator = " | "
        subprojects.each { subproject ->
            if (subproject.tasks.find { Task task -> task.name == 'test' }) {
                if (new File("${subproject.buildDir}/test-results/test").exists()) {
                    int failures = 0
                    int errors = 0
                    int skipped = 0
                    int tests = 0
                    new File("${subproject.buildDir}/test-results/test").eachFile() { file ->
                        if (file.name.endsWith('.xml')) {
                            def testsuite = new XmlSlurper().parseText(file.text)
                            failures += "${testsuite['@failures']}" as int
                            errors += "${testsuite['@errors']}" as int
                            skipped += "${testsuite['@skipped']}" as int
                            tests += "${testsuite['@tests']}" as int
                        }
                    }
                    totalFailures += failures
                    totalErrors += errors
                    totalSkipped += skipped
                    totalTests += tests
                    String subprojectStr = "${subproject.name}".padRight(titlePad)
                    String testStr = "tests: $tests".padRight(itemPad)
                    String skippedStr = "skipped: $skipped".padRight(itemPad)
                    String errorsStr = "errors: $errors".padRight(itemPad)
                    String failuresStr = "failures: $failures".padRight(itemPad)
                    logger.quiet("${subprojectStr}${separator}${testStr}${separator}${skippedStr}${separator}${errorsStr}${separator}${failuresStr}")
                }
            }
        }
        String title = "All Tests".padRight(titlePad)
        String testStr = "tests: $totalTests".padRight(itemPad)
        String skippedStr = "skipped: $totalSkipped".padRight(itemPad)
        String errorsStr = "errors: $totalErrors".padRight(itemPad)
        String failuresStr = "failures: $totalFailures".padRight(itemPad)
        int itemsSize = [totalTests, totalSkipped, totalErrors, totalFailures].size()
        logger.quiet("=" * ((itemPad * itemsSize) + titlePad + (separator.length() * itemsSize)))
        logger.quiet("${title}${separator}${testStr}${separator}${skippedStr}${separator}${errorsStr}${separator}${failuresStr}")
    }
}

subprojects { Project subproject ->

    ext {
        userOrg = "grails"
        isGrailsPlugin = false
        isBuildSnapshot = version.toString().endsWith("-SNAPSHOT")
        shadowJarEnabled = false
    }

    if (subproject.name.contains("bom") || subproject.name.contains("parent")) {
        return
    }

    group projectGroupId

    apply plugin: "io.micronaut.build.internal.common"
    if (!subproject.name.startsWith('test-') &&
            !subproject.name.startsWith('inject-test-') &&
            !subproject.toString().contains('benchmarks')) {
        apply plugin: "io.micronaut.build.internal.dependency-updates"
        apply plugin: "io.micronaut.build.internal.publishing"
    }

    micronautBuild {
        enableBom = false
        enableProcessing = false
    }

    tasks.withType(Test) {
        useJUnitPlatform()
        jvmArgs '-Xmx2048m'
        systemProperty "micronaut.cloud.platform", "OTHER"
        if (JavaVersion.current().isCompatibleWith(JavaVersion.VERSION_15)) {
            jvmArgs "--enable-preview"
        }
    }

    tasks.withType(JavaCompile) {
       options.compilerArgs.add("-Amicronaut.processing.group=$project.group")
       options.compilerArgs.add("-Amicronaut.processing.module=micronaut-$project.name")
       options.forkOptions.memoryMaximumSize = "2g"
    }
    tasks.withType(GroovyCompile) {
        options.compilerArgs.add("-Amicronaut.processing.group=$project.group")
        options.compilerArgs.add("-Amicronaut.processing.module=micronaut-$project.name")
        groovyOptions.forkOptions.memoryMaximumSize = "2g"
    }
    tasks.withType(Checkstyle) {
        reports {
            xml.enabled = !System.getenv("GITHUB_ACTIONS")
            html.enabled = !System.getenv("GITHUB_ACTIONS")
        }
    }

    configurations {
        shadowCompile
        all {
            resolutionStrategy.eachDependency { DependencyResolveDetails details ->
                String group = details.requested.group
                if (group == 'org.ow2.asm') {
                    details.useVersion(asmVersion)
                }
            }
        }
    }

    apply plugin: 'com.github.johnrengelman.shadow'

    shadowJar {
        configurations = [project.configurations.shadowCompile]
        relocate "com.github.benmanes.caffeine", "io.micronaut.caffeine"
        relocate "org.objectweb.asm", "io.micronaut.asm"
    }

    def isDocumented = subproject.name != 'inject' && subproject.name != 'core' && subproject.name != 'aop' && !subproject.name.contains('asciidoc-config-props')

    dependencies {
        if (subproject.name != "bom") {
            api dependencyVersion("slf4j")
        }

        if (isDocumented) {
            annotationProcessor "io.micronaut.docs:micronaut-docs-asciidoc-config-props:$micronautDocsVersion", {
                transitive = false
            }
        }
        compileOnly "com.github.ben-manes.caffeine:caffeine:$caffeineVersion"
        testAnnotationProcessor project(":http-validation")
        testImplementation "com.github.ben-manes.caffeine:caffeine:$caffeineVersion"
        testImplementation dependencyModuleVersion("groovy", "groovy")
        testImplementation(dependencyVersion("spock")) {
            exclude module: 'groovy-all'
        }

        testImplementation "org.codehaus.groovy:groovy-test-junit5:$groovyVersion"
        compileOnly "org.ow2.asm:asm:$asmVersion"
        compileOnly "org.ow2.asm:asm-commons:$asmVersion"
        annotationProcessor "org.ow2.asm:asm:$asmVersion"
        annotationProcessor "org.ow2.asm:asm-commons:$asmVersion"

        testImplementation "org.ow2.asm:asm:$asmVersion"
        testImplementation "org.ow2.asm:asm-commons:$asmVersion"
        testAnnotationProcessor "org.ow2.asm:asm:$asmVersion"
        testAnnotationProcessor "org.ow2.asm:asm-commons:$asmVersion"
    }
    spotless {
        java {
            targetExclude '**/io/micronaut/core/io/scan/AnnotationClassReader.java'
            targetExclude '**/io/micronaut/core/io/scan/Attribute.java'
            targetExclude '**/io/micronaut/core/io/scan/Context.java'
            targetExclude '**/io/micronaut/core/util/clhm/**'
            targetExclude '**/io/micronaut/core/util/AntPathMatcher.java'
            targetExclude '**/io/micronaut/discovery/eureka/client/v2/AmazonInfo.java'
            targetExclude '**/io/micronaut/discovery/eureka/client/v2/DataCenterInfo.java'
            targetExclude '**/io/micronaut/discovery/eureka/client/v2/LeaseInfo.java'
            targetExclude '**/io/micronaut/support/InMemoryJavaFileManager.java'
            targetExclude '**/io/micronaut/scheduling/cron/CronExpression.java'
            targetExclude '**/org/atinject/tck/auto/Tck.kt'
            targetExclude '**/io/micronaut/http/uri/QueryStringDecoder.java'
        }
        format 'javaMisc', {
            targetExclude '**/io/micronaut/core/util/clhm/**'
            targetExclude '**/io/micronaut/http/netty/stream/package-info.java'
        }
    }
}
apply plugin: "io.micronaut.build.internal.docs"
apply plugin: "io.micronaut.build.internal.dependency-updates"

allprojects {

    version project.projectVersion

    apply plugin: 'idea'

    idea {
        module {
            outputDir file('build/classes/java/main')
            testOutputDir file('build/classes/groovy/test')
        }
    }
}

htmlSanityCheck {
    sourceDir = new File("${rootProject.buildDir}/docs/")
    sourceDocuments = fileTree(sourceDir) {
        include "index.html"
    }
}
docs.finalizedBy(htmlSanityCheck)

dependencyUpdates.resolutionStrategy {
    componentSelection { rules ->
        rules.all { ComponentSelection selection ->
            boolean rejected = ['alpha', 'beta', 'rc', 'cr', 'm', 'preview', 'b', 'ea'].any { qualifier ->
                selection.candidate.version ==~ /(?i).*[.-]$qualifier[.\d-+]*/
            }
            if (rejected) {
                selection.reject('Release candidate')
            }
        }
    }
}<|MERGE_RESOLUTION|>--- conflicted
+++ resolved
@@ -478,16 +478,12 @@
                     group  : 'io.micronaut.rxjava3',
                     modules : ['micronaut-rxjava3', 'micronaut-rxjava3-http-client']
             ],
-<<<<<<< HEAD
             'micronaut.rxjava2'        : [
                     version: micronautRxJava2Version,
                     group  : 'io.micronaut.rxjava2',
                     name   : 'micronaut-rxjava2',
                     modules: ['micronaut-rxjava2-http-client', 'micronaut-rxjava2-http-server-netty']
             ],
-=======
-
->>>>>>> f5e36358
             'micronaut.rxjava1'        : [
                     version: micronautRxJava1Version,
                     group  : 'io.micronaut.rxjava1',
