/*
 * Copyright 2017 original authors
 * 
 * Licensed under the Apache License, Version 2.0 (the "License");
 * you may not use this file except in compliance with the License.
 * You may obtain a copy of the License at
 * 
 * http://www.apache.org/licenses/LICENSE-2.0
 * 
 * Unless required by applicable law or agreed to in writing, software
 * distributed under the License is distributed on an "AS IS" BASIS,
 * WITHOUT WARRANTIES OR CONDITIONS OF ANY KIND, either express or implied.
 * See the License for the specific language governing permissions and
 * limitations under the License. 
 */
package org.particleframework.http.server.netty;

import com.typesafe.netty.http.HttpStreamsServerHandler;
import io.netty.bootstrap.ServerBootstrap;
import io.netty.channel.*;
import io.netty.channel.nio.NioEventLoopGroup;
import io.netty.channel.socket.nio.NioServerSocketChannel;
import io.netty.handler.codec.http.HttpServerCodec;
import io.netty.handler.codec.http.multipart.DiskFileUpload;
import io.netty.handler.ssl.SslContext;
import io.netty.util.concurrent.Future;
import org.particleframework.context.ApplicationContext;
import org.particleframework.context.BeanLocator;
import org.particleframework.context.env.Environment;
import org.particleframework.context.exceptions.ConfigurationException;
import org.particleframework.core.convert.value.ConvertibleValues;
import org.particleframework.core.io.socket.SocketUtils;
import org.particleframework.core.naming.Named;
import org.particleframework.core.order.OrderUtil;
import org.particleframework.core.reflect.GenericTypeUtils;
import org.particleframework.core.reflect.ReflectionUtils;
import org.particleframework.discovery.cloud.ComputeInstanceMetadata;
import org.particleframework.discovery.cloud.ComputeInstanceMetadataResolver;
import org.particleframework.discovery.event.ServiceShutdownEvent;
import org.particleframework.discovery.event.ServiceStartedEvent;
import org.particleframework.http.codec.MediaTypeCodecRegistry;
import org.particleframework.http.server.binding.RequestBinderRegistry;
import org.particleframework.http.server.netty.configuration.NettyHttpServerConfiguration;
import org.particleframework.http.server.netty.decoders.HttpRequestDecoder;
import org.particleframework.http.server.netty.ssl.NettySslBuilder;
import org.particleframework.http.server.netty.types.NettyCustomizableResponseTypeHandlerRegistry;
import org.particleframework.inject.qualifiers.Qualifiers;
import org.particleframework.runtime.ApplicationConfiguration;
import org.particleframework.scheduling.executor.ExecutorSelector;
import org.particleframework.scheduling.executor.IOExecutorServiceConfig;
import org.particleframework.runtime.server.EmbeddedServer;
import org.particleframework.runtime.server.EmbeddedServerInstance;
import org.particleframework.runtime.server.event.ServerShutdownEvent;
import org.particleframework.runtime.server.event.ServerStartupEvent;
import org.particleframework.web.router.Router;
import org.particleframework.web.router.resource.StaticResourceResolver;
import org.slf4j.Logger;
import org.slf4j.LoggerFactory;

import javax.annotation.Nullable;
import javax.inject.Inject;
import javax.inject.Singleton;
import java.io.File;
import java.lang.reflect.Field;
import java.net.MalformedURLException;
import java.net.URI;
import java.net.URISyntaxException;
import java.net.URL;
import java.util.HashMap;
import java.util.Map;
import java.util.Optional;
import java.util.concurrent.ExecutorService;
import java.util.function.BiConsumer;

/**
 * Implements the bootstrap and configuration logic for the Netty implementation of {@link EmbeddedServer}
 *
 * @see RoutingInBoundHandler
 * @author Graeme Rocher
 * @since 1.0
 */
@Singleton
public class NettyHttpServer implements EmbeddedServer {
    public static final String HTTP_STREAMS_CODEC = "http-streams-codec";
    public static final String HTTP_CODEC = "http-codec";
    public static final String PARTICLE_HANDLER = "particle-inbound-handler";
    public static final String OUTBOUND_KEY = "-outbound-";
    private static final Logger LOG = LoggerFactory.getLogger(NettyHttpServer.class);

    private final ExecutorService ioExecutor;
    private final ExecutorSelector executorSelector;
    private final ChannelOutboundHandler[] outboundHandlers;
    private final MediaTypeCodecRegistry mediaTypeCodecRegistry;
    private final NettyCustomizableResponseTypeHandlerRegistry customizableResponseTypeHandlerRegistry;
    private final NettyHttpServerConfiguration serverConfiguration;
    private final StaticResourceResolver staticResourceResolver;
    private final Environment environment;
    private final Router router;
    private final RequestBinderRegistry binderRegistry;
    private final BeanLocator beanLocator;
    private final int serverPort;
    private final ApplicationContext applicationContext;
    private final Optional<SslContext> sslContext;
    private NioEventLoopGroup workerGroup;
    private NioEventLoopGroup parentGroup;
    private EmbeddedServerInstance serviceInstance;


    @Inject
    public NettyHttpServer(
            NettyHttpServerConfiguration serverConfiguration,
            ApplicationContext applicationContext,
            Router router,
            RequestBinderRegistry binderRegistry,
            MediaTypeCodecRegistry mediaTypeCodecRegistry,
            NettyCustomizableResponseTypeHandlerRegistry customizableResponseTypeHandlerRegistry,
            StaticResourceResolver resourceResolver,
            @javax.inject.Named(IOExecutorServiceConfig.NAME) ExecutorService ioExecutor,
            ExecutorSelector executorSelector,
<<<<<<< HEAD
            @Nullable ComputeInstanceMetadataResolver computeInstanceMetadataResolver,
            NettySslBuilder nettySslBuilder,
=======
>>>>>>> 3ef46831
            ChannelOutboundHandler... outboundHandlers
    ) {
        Optional<File> location = serverConfiguration.getMultipart().getLocation();
        location.ifPresent(dir ->
                DiskFileUpload.baseDirectory = dir.getAbsolutePath()
        );
        this.applicationContext = applicationContext;
        this.mediaTypeCodecRegistry = mediaTypeCodecRegistry;
        this.customizableResponseTypeHandlerRegistry = customizableResponseTypeHandlerRegistry;
        this.beanLocator = applicationContext;
        this.environment = applicationContext.getEnvironment();
        this.serverConfiguration = serverConfiguration;
        this.router = router;
        this.ioExecutor = ioExecutor;
        int port = serverConfiguration.getSsl().isEnabled() ? serverConfiguration.getSsl().getPort() : serverConfiguration.getPort();
        this.serverPort = port == -1 ? SocketUtils.findAvailableTcpPort() : port;
        this.executorSelector = executorSelector;
        OrderUtil.sort(outboundHandlers);
        this.outboundHandlers = outboundHandlers;
        this.binderRegistry = binderRegistry;
        this.staticResourceResolver = resourceResolver;
        this.sslContext = nettySslBuilder.build();
    }

    /**
     * @return The configuration for the server
     */
    public NettyHttpServerConfiguration getServerConfiguration() {
        return serverConfiguration;
    }

    @Override
    public boolean isRunning() {
        return !SocketUtils.isTcpPortAvailable(serverPort);
    }

    @Override
    public EmbeddedServer start() {
        if(!isRunning()) {

            workerGroup = createWorkerEventLoopGroup();
            parentGroup = createParentEventLoopGroup();
            ServerBootstrap serverBootstrap = createServerBootstrap();

            processOptions(serverConfiguration.getOptions(), serverBootstrap::option);
            processOptions(serverConfiguration.getChildOptions(), serverBootstrap::childOption);


            serverBootstrap = serverBootstrap.group(parentGroup, workerGroup)
                    .channel(NioServerSocketChannel.class)
                    .childHandler(new ChannelInitializer() {
                        @Override
                        protected void initChannel(Channel ch) throws Exception {
                            ChannelPipeline pipeline = ch.pipeline();

                            RequestBinderRegistry binderRegistry = NettyHttpServer.this.binderRegistry;

                            sslContext.ifPresent(ctx ->
                                pipeline.addLast(ctx.newHandler(ch.alloc()))
                            );

                            pipeline.addLast(HTTP_CODEC, new HttpServerCodec());
                            pipeline.addLast(HTTP_STREAMS_CODEC, new HttpStreamsServerHandler());
                            pipeline.addLast(HttpRequestDecoder.ID, new HttpRequestDecoder(NettyHttpServer.this, environment, serverConfiguration));
                            pipeline.addLast(PARTICLE_HANDLER, new RoutingInBoundHandler(
                                    beanLocator,
                                    router,
                                    mediaTypeCodecRegistry,
                                    customizableResponseTypeHandlerRegistry,
                                    staticResourceResolver,
                                    serverConfiguration,
                                    binderRegistry,
                                    executorSelector,
                                    ioExecutor
                            ));
                            registerParticleChannelHandlers(pipeline);
                        }
                    });

            Optional<String> host = serverConfiguration.getHost();

            ChannelFuture future;

            if(LOG.isDebugEnabled()) {
                LOG.debug("Binding server to port: {}", serverPort);
            }
            if(host.isPresent()) {
                future = serverBootstrap.bind(host.get(), serverPort);
            }
            else {
                future = serverBootstrap.bind(serverPort);
            }

            future.addListener(op -> {
                if (!future.isSuccess()) {
                    Throwable cause = op.cause();
                    if (LOG.isErrorEnabled()) {
                        LOG.error("Error starting Particle server: " + cause.getMessage(), cause);
                    }
                }
            });
            applicationContext.publishEvent(new ServerStartupEvent(this));
            Optional<String> applicationName = serverConfiguration.getApplicationConfiguration().getName();
            applicationName.ifPresent(id -> {
                this.serviceInstance = applicationContext.createBean(NettyEmbeddedServerInstance.class, id, this);
                applicationContext.publishEvent(new ServiceStartedEvent(serviceInstance));
            });
        }

        return this;
    }

    @Override
    public EmbeddedServer stop() {
        if (isRunning()) {
            try {
                workerGroup.shutdownGracefully()
                           .addListener(this::logShutdownErrorIfNecessary);
                parentGroup.shutdownGracefully()
                           .addListener(this::logShutdownErrorIfNecessary);
                applicationContext.publishEvent(new ServerShutdownEvent(this));
                if(serviceInstance != null) {
                    applicationContext.publishEvent(new ServiceShutdownEvent(serviceInstance));
                }
                if(applicationContext.isRunning()) {
                    applicationContext.stop();
                }
            } catch (Throwable e) {
                if (LOG.isErrorEnabled()) {
                    LOG.error("Error stopping Particle server: " + e.getMessage(), e);
                }
            }
        }
        return this;
    }

    private void logShutdownErrorIfNecessary(Future<?> future) {
        if(!future.isSuccess()) {
            if (LOG.isWarnEnabled()) {
                Throwable e = future.cause();
                LOG.warn("Error stopping Particle server: " + e.getMessage(), e);
            }
        }
    }


    @Override
    public int getPort() {
        return serverPort;
    }

    @Override
    public String getHost() {
        return serverConfiguration.getHost().orElse("localhost");
    }

    public String getScheme() {
        return serverConfiguration.getSsl().isEnabled() ? "https" : "http";
    }

    @Override
    public URL getURL() {
        try {
            return new URL(getScheme() + "://" + getHost() + ':' + getPort());
        } catch (MalformedURLException e) {
            throw new ConfigurationException("Invalid server URL: " + e.getMessage(), e);
        }
    }


    @Override
    public URI getURI() {
        try {
            return new URI(getScheme() + "://" + getHost() + ':' + getPort());
        } catch (URISyntaxException e) {
            throw new ConfigurationException("Invalid server URL: " + e.getMessage(), e);
        }
    }

    @Override
    public ApplicationContext getApplicationContext() {
        return applicationContext;
    }

    @Override
    public ApplicationConfiguration getApplicationConfiguration() {
        return serverConfiguration.getApplicationConfiguration();
    }

    protected NioEventLoopGroup createParentEventLoopGroup() {
        return newEventLoopGroup(serverConfiguration.getParent());
    }

    protected NioEventLoopGroup createWorkerEventLoopGroup() {
        return newEventLoopGroup(serverConfiguration.getWorker());
    }

    protected ServerBootstrap createServerBootstrap() {
        return new ServerBootstrap();
    }


    private NioEventLoopGroup newEventLoopGroup(NettyHttpServerConfiguration.EventLoopConfig config) {
        if (config != null) {
            Optional<ExecutorService> executorService = config.getExecutorName().flatMap(name -> beanLocator.findBean(ExecutorService.class, Qualifiers.byName(name)));
            NioEventLoopGroup group = executorService.map(service -> new NioEventLoopGroup(config.getNumOfThreads(), service)).orElseGet(() -> new NioEventLoopGroup(config.getNumOfThreads()));
            config.getIoRatio().ifPresent(group::setIoRatio);
            return group;
        } else {
            return new NioEventLoopGroup();
        }
    }

    private void registerParticleChannelHandlers(ChannelPipeline pipeline) {
        int i = 0;
        for (ChannelHandler outboundHandlerAdapter : outboundHandlers) {
            String name;
            if (outboundHandlerAdapter instanceof Named) {
                name = ((Named) outboundHandlerAdapter).getName();
            } else {
                name = NettyHttpServer.PARTICLE_HANDLER + NettyHttpServer.OUTBOUND_KEY + ++i;
            }
            pipeline.addAfter(NettyHttpServer.HTTP_CODEC, name, outboundHandlerAdapter);
        }
    }

    private void processOptions(Map<ChannelOption, Object> options, BiConsumer<ChannelOption, Object> biConsumer) {
        for (ChannelOption channelOption : options.keySet()) {
            String name = channelOption.name();
            Object value = options.get(channelOption);
            Optional<Field> declaredField = ReflectionUtils.findDeclaredField(ChannelOption.class, name);
            declaredField.ifPresent((field) -> {
                Optional<Class> typeArg = GenericTypeUtils.resolveGenericTypeArgument(field);
                typeArg.ifPresent((arg) -> {
                    Optional converted = environment.convert(value, arg);
                    converted.ifPresent((convertedValue) ->
                            biConsumer.accept(channelOption, convertedValue)
                    );
                });

            });
            if (!declaredField.isPresent()) {
                biConsumer.accept(channelOption, value);
            }
        }
    }
<<<<<<< HEAD
=======


>>>>>>> 3ef46831
}<|MERGE_RESOLUTION|>--- conflicted
+++ resolved
@@ -117,11 +117,8 @@
             StaticResourceResolver resourceResolver,
             @javax.inject.Named(IOExecutorServiceConfig.NAME) ExecutorService ioExecutor,
             ExecutorSelector executorSelector,
-<<<<<<< HEAD
             @Nullable ComputeInstanceMetadataResolver computeInstanceMetadataResolver,
             NettySslBuilder nettySslBuilder,
-=======
->>>>>>> 3ef46831
             ChannelOutboundHandler... outboundHandlers
     ) {
         Optional<File> location = serverConfiguration.getMultipart().getLocation();
@@ -368,9 +365,4 @@
             }
         }
     }
-<<<<<<< HEAD
-=======
-
-
->>>>>>> 3ef46831
 }