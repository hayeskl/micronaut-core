--- conflicted
+++ resolved
@@ -956,14 +956,8 @@
     private HttpPostRequestEncoder buildMultipartRequest(io.netty.handler.codec.http.HttpRequest request, Object bodyValue) throws HttpPostRequestEncoder.ErrorDataEncoderException {
         HttpDataFactory factory = new DefaultHttpDataFactory(DefaultHttpDataFactory.MINSIZE);
         HttpPostRequestEncoder postRequestEncoder = new HttpPostRequestEncoder(factory, request, true);
-<<<<<<< HEAD
         if (bodyValue instanceof MultipartBody.Builder) {
             bodyValue = ((MultipartBody.Builder) bodyValue).build();
-=======
-
-        if (bodyValue instanceof File) {
-            bodyValue = MultipartBody.builder(request, factory).addPart("data", (File) bodyValue).build();
->>>>>>> 9568c471
         }
         if (bodyValue instanceof MultipartBody){
             postRequestEncoder.setBodyHttpDatas(((MultipartBody) bodyValue).getDatas(request, factory));
