/*
 * Copyright 2017-2020 original authors
 *
 * Licensed under the Apache License, Version 2.0 (the "License");
 * you may not use this file except in compliance with the License.
 * You may obtain a copy of the License at
 *
 * https://www.apache.org/licenses/LICENSE-2.0
 *
 * Unless required by applicable law or agreed to in writing, software
 * distributed under the License is distributed on an "AS IS" BASIS,
 * WITHOUT WARRANTIES OR CONDITIONS OF ANY KIND, either express or implied.
 * See the License for the specific language governing permissions and
 * limitations under the License.
 */
package io.micronaut.function.client.aop;

import io.micronaut.aop.InterceptedMethod;
import io.micronaut.aop.MethodInterceptor;
import io.micronaut.aop.MethodInvocationContext;
import io.micronaut.core.annotation.AnnotationUtil;
import io.micronaut.core.naming.NameUtils;
import io.micronaut.core.type.Argument;
import io.micronaut.function.client.FunctionDefinition;
import io.micronaut.function.client.FunctionDiscoveryClient;
import io.micronaut.function.client.FunctionInvoker;
import io.micronaut.function.client.FunctionInvokerChooser;
import io.micronaut.function.client.exceptions.FunctionNotFoundException;
<<<<<<< HEAD
=======
import io.reactivex.Flowable;
import io.reactivex.Maybe;
>>>>>>> 9efacc5a
import jakarta.inject.Singleton;
import reactor.core.publisher.Flux;
import reactor.core.publisher.Mono;

import java.util.Map;
import java.util.concurrent.CompletableFuture;

/**
 * Implements advice for the {@link io.micronaut.function.client.FunctionClient} annotation.
 *
 * @author graemerocher
 * @since 1.0
 */
@Singleton
public class FunctionClientAdvice implements MethodInterceptor<Object, Object> {

    private final FunctionDiscoveryClient discoveryClient;
    private final FunctionInvokerChooser functionInvokerChooser;

    /**
     * Constructor.
     *
     * @param discoveryClient discoveryClient
     * @param functionInvokerChooser functionInvokerChooser
     */
    public FunctionClientAdvice(FunctionDiscoveryClient discoveryClient, FunctionInvokerChooser functionInvokerChooser) {
        this.discoveryClient = discoveryClient;
        this.functionInvokerChooser = functionInvokerChooser;
    }

    @SuppressWarnings("unchecked")
    @Override
    public Object intercept(MethodInvocationContext<Object, Object> context) {
        Map<String, Object> parameterValueMap = context.getParameterValueMap();
        int len = parameterValueMap.size();

        Object body;
        if (len == 1) {
            body = parameterValueMap.values().iterator().next();
        } else if (len == 0) {
            body = null;
        } else {
            body = parameterValueMap;
        }

        String functionName = context.stringValue(AnnotationUtil.NAMED)
                .orElse(NameUtils.hyphenate(context.getMethodName(), true));

        Flux<FunctionDefinition> functionDefinition = Flux.from(discoveryClient.getFunction(functionName));
        InterceptedMethod interceptedMethod = InterceptedMethod.of(context);
        try {
            switch (interceptedMethod.resultType()) {
                case PUBLISHER:
                    return interceptedMethod.handleResult(invokeFn(body, functionName, functionDefinition, interceptedMethod.returnTypeValue()));
                case COMPLETION_STAGE:
                    return interceptedMethod.handleResult(toCompletableFuture(
                            invokeFn(body, functionName, functionDefinition, interceptedMethod.returnTypeValue())
                    ));
                case SYNCHRONOUS:
                    FunctionDefinition def = functionDefinition.blockFirst();
                    FunctionInvoker functionInvoker = functionInvokerChooser.choose(def).orElseThrow(() -> new FunctionNotFoundException(def.getName()));
                    return functionInvoker.invoke(def, body, context.getReturnType().asArgument());
                default:
                    return interceptedMethod.unsupported();
            }
        } catch (Exception e) {
            return interceptedMethod.handleException(e);
        }
    }

    private Flux<Object> invokeFn(Object body, String functionName, Flux<FunctionDefinition> functionDefinition, Argument<?> valueType) {
        return functionDefinition.next()
                .flatMap(def -> {
                    FunctionInvoker functionInvoker = functionInvokerChooser.choose(def).orElseThrow(() -> new FunctionNotFoundException(def.getName()));
                    return (Mono<Object>) functionInvoker.invoke(def, body, Argument.of(Mono.class, valueType));
                }).switchIfEmpty(Mono.error(() -> new FunctionNotFoundException(functionName)))
                .flux();
    }

    private CompletableFuture<Object> toCompletableFuture(Flux<Object> flowable) {
        CompletableFuture<Object> completableFuture = new CompletableFuture<>();
        flowable.next().subscribe(completableFuture::complete, completableFuture::completeExceptionally, () -> completableFuture.complete(null));
        return completableFuture;
    }

}<|MERGE_RESOLUTION|>--- conflicted
+++ resolved
@@ -26,11 +26,6 @@
 import io.micronaut.function.client.FunctionInvoker;
 import io.micronaut.function.client.FunctionInvokerChooser;
 import io.micronaut.function.client.exceptions.FunctionNotFoundException;
-<<<<<<< HEAD
-=======
-import io.reactivex.Flowable;
-import io.reactivex.Maybe;
->>>>>>> 9efacc5a
 import jakarta.inject.Singleton;
 import reactor.core.publisher.Flux;
 import reactor.core.publisher.Mono;
@@ -102,12 +97,14 @@
     }
 
     private Flux<Object> invokeFn(Object body, String functionName, Flux<FunctionDefinition> functionDefinition, Argument<?> valueType) {
-        return functionDefinition.next()
-                .flatMap(def -> {
-                    FunctionInvoker functionInvoker = functionInvokerChooser.choose(def).orElseThrow(() -> new FunctionNotFoundException(def.getName()));
-                    return (Mono<Object>) functionInvoker.invoke(def, body, Argument.of(Mono.class, valueType));
-                }).switchIfEmpty(Mono.error(() -> new FunctionNotFoundException(functionName)))
-                .flux();
+        return functionDefinition.next().flatMap(def -> {
+            FunctionInvoker functionInvoker = functionInvokerChooser.choose(def).orElseThrow(() -> new FunctionNotFoundException(def.getName()));
+            return (Mono<Object>) functionInvoker.invoke(
+                    def,
+                    body,
+                    Argument.of(Mono.class, valueType)
+            );
+        }).switchIfEmpty(Mono.error(() -> new FunctionNotFoundException(functionName))).flux();
     }
 
     private CompletableFuture<Object> toCompletableFuture(Flux<Object> flowable) {
