--- conflicted
+++ resolved
@@ -10,13 +10,8 @@
         exclude module:'micronaut-http-client'
         exclude module:'micronaut-inject'
     }
-<<<<<<< HEAD
     compileOnly group: 'com.amazonaws', name: 'aws-java-sdk-route53', version: '1.11.683'
-    compileOnly group: 'com.amazonaws', name: 'aws-java-sdk-core', version: '1.11.297'
-=======
-    compileOnly group: 'com.amazonaws', name: 'aws-java-sdk-route53', version: '1.11.297'
     compileOnly group: 'com.amazonaws', name: 'aws-java-sdk-core', version: '1.11.683'
->>>>>>> 41da0246
     compileOnly group: 'com.amazonaws', name: 'jmespath-java', version: '1.11.297'
     compileOnly group: 'com.amazonaws', name: 'aws-java-sdk-servicediscovery', version: '1.11.297'
 
