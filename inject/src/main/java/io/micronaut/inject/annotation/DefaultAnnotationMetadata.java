/*
 * Copyright 2017-2020 original authors
 *
 * Licensed under the Apache License, Version 2.0 (the "License");
 * you may not use this file except in compliance with the License.
 * You may obtain a copy of the License at
 *
 * https://www.apache.org/licenses/LICENSE-2.0
 *
 * Unless required by applicable law or agreed to in writing, software
 * distributed under the License is distributed on an "AS IS" BASIS,
 * WITHOUT WARRANTIES OR CONDITIONS OF ANY KIND, either express or implied.
 * See the License for the specific language governing permissions and
 * limitations under the License.
 */
package io.micronaut.inject.annotation;

import io.micronaut.context.exceptions.ConfigurationException;
import io.micronaut.core.annotation.*;
import io.micronaut.core.convert.ConversionService;
import io.micronaut.core.reflect.ClassUtils;
import io.micronaut.core.reflect.ReflectionUtils;
import io.micronaut.core.type.Argument;
import io.micronaut.core.util.ArgumentUtils;
import io.micronaut.core.util.CollectionUtils;
import io.micronaut.core.util.StringUtils;
import io.micronaut.core.value.OptionalValues;

import io.micronaut.core.annotation.NonNull;
import io.micronaut.core.annotation.Nullable;
import io.micronaut.inject.ast.ClassElement;

import java.lang.annotation.Annotation;
import java.lang.annotation.Repeatable;
import java.lang.annotation.RetentionPolicy;
import java.lang.reflect.Array;
import java.util.*;
import java.util.concurrent.ConcurrentHashMap;
import java.util.function.Function;
import java.util.function.Predicate;
import java.util.stream.Collectors;

/**
 * Default implementation of {@link AnnotationMetadata}.
 *
 * <p>
 * NOTE: Although required to be public This is an internal class and should not be referenced directly in user code
 * </p>
 *
 * @author Graeme Rocher
 * @since 1.0
 */
@Internal
public class DefaultAnnotationMetadata extends AbstractAnnotationMetadata implements AnnotationMetadata, Cloneable, EnvironmentAnnotationMetadata {

    static {
        ConversionService.SHARED.addConverter(io.micronaut.core.annotation.AnnotationValue.class, Annotation.class, (object, targetType, context) -> {
            Optional<Class> annotationClass = ClassUtils.forName(object.getAnnotationName(), targetType.getClassLoader());
            return annotationClass.map(aClass -> AnnotationMetadataSupport.buildAnnotation(aClass, object));
        });

        ConversionService.SHARED.addConverter(io.micronaut.core.annotation.AnnotationValue[].class, Object[].class, (object, targetType, context) -> {
            List result = new ArrayList();
            Class annotationClass = null;
            for (io.micronaut.core.annotation.AnnotationValue annotationValue : object) {
                if (annotationClass == null) {
                    // all annotations will be on the same type
                    Optional<Class> aClass = ClassUtils.forName(annotationValue.getAnnotationName(), targetType.getClassLoader());
                    if (!aClass.isPresent()) {
                        break;
                    }
                    annotationClass = aClass.get();
                }
                Annotation annotation = AnnotationMetadataSupport.buildAnnotation(annotationClass, annotationValue);
                result.add(annotation);
            }
            if (!result.isEmpty()) {
                return Optional.of(result.toArray((Object[]) Array.newInstance(annotationClass, result.size())));
            }
            return Optional.empty();
        });
    }

    @Nullable
    Map<String, Map<CharSequence, Object>> declaredAnnotations;
    @Nullable
    Map<String, Map<CharSequence, Object>> allAnnotations;
    @Nullable
    Map<String, Map<CharSequence, Object>> declaredStereotypes;
    @Nullable
    Map<String, Map<CharSequence, Object>> allStereotypes;
    @Nullable
    Map<String, List<String>> annotationsByStereotype;
    @Nullable
    Map<String, Map<CharSequence, Object>> annotationDefaultValues;
    Map<String, String> repeated = null;

    private Map<String, List> annotationValuesByType = new ConcurrentHashMap<>(2);
    private Set<String> sourceRetentionAnnotations;
    private final boolean hasPropertyExpressions;
    // This should be removed in the next major version
    private final boolean useRepeatableDefaults;

    /**
     * Constructs empty annotation metadata.
     */
    @Internal
    protected DefaultAnnotationMetadata() {
        hasPropertyExpressions = false;
        useRepeatableDefaults = false;
    }

    /**
     * This constructor is designed to be used by compile time produced subclasses.
     *
     * @param declaredAnnotations     The directly declared annotations
     * @param declaredStereotypes     The directly declared stereotypes
     * @param allStereotypes          All of the stereotypes
     * @param allAnnotations          All of the annotations
     * @param annotationsByStereotype The annotations by stereotype
     */
    @Internal
    @UsedByGeneratedCode
    public DefaultAnnotationMetadata(
            @Nullable Map<String, Map<CharSequence, Object>> declaredAnnotations,
            @Nullable Map<String, Map<CharSequence, Object>> declaredStereotypes,
            @Nullable Map<String, Map<CharSequence, Object>> allStereotypes,
            @Nullable Map<String, Map<CharSequence, Object>> allAnnotations,
            @Nullable Map<String, List<String>> annotationsByStereotype) {
        this(declaredAnnotations, declaredStereotypes, allStereotypes, allAnnotations, annotationsByStereotype, true);
    }

    /**
     * This constructor is designed to be used by compile time produced subclasses.
     *
     * @param declaredAnnotations     The directly declared annotations
     * @param declaredStereotypes     The directly declared stereotypes
     * @param allStereotypes          All of the stereotypes
     * @param allAnnotations          All of the annotations
     * @param annotationsByStereotype The annotations by stereotype
     * @param hasPropertyExpressions  Whether property expressions exist in the metadata
     */
    @Internal
    @UsedByGeneratedCode
    public DefaultAnnotationMetadata(
            @Nullable Map<String, Map<CharSequence, Object>> declaredAnnotations,
            @Nullable Map<String, Map<CharSequence, Object>> declaredStereotypes,
            @Nullable Map<String, Map<CharSequence, Object>> allStereotypes,
            @Nullable Map<String, Map<CharSequence, Object>> allAnnotations,
            @Nullable Map<String, List<String>> annotationsByStereotype,
            boolean hasPropertyExpressions) {
        this(declaredAnnotations, declaredStereotypes, allStereotypes, allAnnotations, annotationsByStereotype, hasPropertyExpressions, false);
    }

    /**
     * This constructor is designed to be used by compile time produced subclasses.
     *
     * @param declaredAnnotations     The directly declared annotations
     * @param declaredStereotypes     The directly declared stereotypes
     * @param allStereotypes          All of the stereotypes
     * @param allAnnotations          All of the annotations
     * @param annotationsByStereotype The annotations by stereotype
     * @param hasPropertyExpressions  Whether property expressions exist in the metadata
     * @param useRepeatableDefaults   Use repeatable defaults
     */
    @Internal
    @UsedByGeneratedCode
    public DefaultAnnotationMetadata(
            @Nullable Map<String, Map<CharSequence, Object>> declaredAnnotations,
            @Nullable Map<String, Map<CharSequence, Object>> declaredStereotypes,
            @Nullable Map<String, Map<CharSequence, Object>> allStereotypes,
            @Nullable Map<String, Map<CharSequence, Object>> allAnnotations,
            @Nullable Map<String, List<String>> annotationsByStereotype,
            boolean hasPropertyExpressions,
            boolean useRepeatableDefaults) {
        super(declaredAnnotations, allAnnotations);
        this.declaredAnnotations = declaredAnnotations;
        this.declaredStereotypes = declaredStereotypes;
        this.allStereotypes = allStereotypes;
        this.allAnnotations = allAnnotations;
        this.annotationsByStereotype = annotationsByStereotype;
        this.hasPropertyExpressions = hasPropertyExpressions;
        this.useRepeatableDefaults = useRepeatableDefaults;
    }

    @NonNull
    @Override
    public AnnotationMetadata getDeclaredMetadata() {
        return new DefaultAnnotationMetadata(
                this.declaredAnnotations,
                this.declaredStereotypes,
                null,
                null,
                annotationsByStereotype,
                hasPropertyExpressions
        );
    }

    @Override
    public boolean hasPropertyExpressions() {
        return hasPropertyExpressions;
    }

    /**
     * @return The annotations that are source retention.
     */
    @Internal
    Set<String> getSourceRetentionAnnotations() {
        if (sourceRetentionAnnotations != null) {
            return Collections.unmodifiableSet(sourceRetentionAnnotations);
        }
        return Collections.emptySet();
    }

    @NonNull
    @Override
    public Map<String, Object> getDefaultValues(@NonNull String annotation) {
        ArgumentUtils.requireNonNull("annotation", annotation);
        return AnnotationMetadataSupport.getDefaultValues(annotation);
    }

    @Override
    public boolean isPresent(@NonNull String annotation, @NonNull String member) {
        boolean isPresent = false;
        if (allAnnotations != null && StringUtils.isNotEmpty(annotation)) {
            Map<CharSequence, Object> values = allAnnotations.get(annotation);
            if (values != null) {
                isPresent = values.containsKey(member);
            } else if (allStereotypes != null) {
                values = allStereotypes.get(annotation);
                if (values != null) {
                    isPresent = values.containsKey(member);
                }
            }
        }
        return isPresent;
    }

    @Override
    public <E extends Enum> Optional<E> enumValue(@NonNull String annotation, Class<E> enumType) {
        return enumValue(annotation, VALUE_MEMBER, enumType, null);
    }

    @Override
    public <E extends Enum> Optional<E> enumValue(@NonNull String annotation, @NonNull String member, Class<E> enumType) {
        return enumValue(annotation, member, enumType, null);
    }

    @Override
    public <E extends Enum> Optional<E> enumValue(@NonNull Class<? extends Annotation> annotation, Class<E> enumType) {
        return enumValue(annotation, VALUE_MEMBER, enumType);
    }

    @Override
    public <E extends Enum> Optional<E> enumValue(@NonNull Class<? extends Annotation> annotation, @NonNull String member, Class<E> enumType) {
        return enumValue(annotation, member, enumType, null);
    }

    /**
     * Retrieve the class value and optionally map its value.
     *
     * @param annotation  The annotation
     * @param member      The member
     * @param enumType    The enum type
     * @param valueMapper The value mapper
     * @param <E>         The enum type
     * @return The class value
     */
    @Override
    @Internal
    public <E extends Enum> Optional<E> enumValue(@NonNull Class<? extends Annotation> annotation, @NonNull String member, Class<E> enumType, @Nullable Function<Object, Object> valueMapper) {
        ArgumentUtils.requireNonNull("annotation", annotation);
        ArgumentUtils.requireNonNull("member", member);
        final Repeatable repeatable = annotation.getAnnotation(Repeatable.class);
        if (repeatable != null) {
            Object v = getRawSingleValue(repeatable.value().getName(), VALUE_MEMBER, valueMapper);
            if (v instanceof AnnotationValue) {
                return ((AnnotationValue<?>) v).enumValue(member, enumType, valueMapper);
            }
            return Optional.empty();
        } else {
            return enumValue(annotation.getName(), member, enumType, valueMapper);
        }
    }

    @Override
    public <E extends Enum> E[] enumValues(@NonNull String annotation, Class<E> enumType) {
        return enumValues(annotation, VALUE_MEMBER, enumType, null);
    }

    @Override
    public <E extends Enum> E[] enumValues(@NonNull String annotation, @NonNull String member, Class<E> enumType) {
        return enumValues(annotation, member, enumType, null);
    }

    @Override
    public <E extends Enum> E[] enumValues(@NonNull Class<? extends Annotation> annotation, Class<E> enumType) {
        return enumValues(annotation, VALUE_MEMBER, enumType, null);
    }

    @Override
    public <E extends Enum> E[] enumValues(@NonNull Class<? extends Annotation> annotation, @NonNull String member, Class<E> enumType) {
        return enumValues(annotation, member, enumType, null);
    }

    @Override
    public <E extends Enum> E[] enumValues(@NonNull Class<? extends Annotation> annotation, @NonNull String member, Class<E> enumType, @Nullable Function<Object, Object> valueMapper) {
        ArgumentUtils.requireNonNull("annotation", annotation);
        ArgumentUtils.requireNonNull("enumType", enumType);
        final Repeatable repeatable = annotation.getAnnotation(Repeatable.class);
        if (repeatable != null) {
            Object v = getRawValue(repeatable.value().getName(), member);
            if (v instanceof AnnotationValue) {
                return ((AnnotationValue<?>) v).enumValues(member, enumType);
            }
            return (E[]) Array.newInstance(enumType, 0);
        } else {
            Object v = getRawValue(annotation.getName(), member);
            return AnnotationValue.resolveEnumValues(enumType, v);
        }
    }

    @Override
    public <E extends Enum> E[] enumValues(@NonNull String annotation, @NonNull String member, Class<E> enumType, @Nullable Function<Object, Object> valueMapper) {
        ArgumentUtils.requireNonNull("annotation", annotation);
        ArgumentUtils.requireNonNull("enumType", enumType);
        Object v = getRawValue(annotation, member);
        return AnnotationValue.resolveEnumValues(enumType, v);
    }

    /**
     * Retrieve the class value and optionally map its value.
     *
     * @param annotation  The annotation
     * @param member      The member
     * @param enumType    The enum type
     * @param valueMapper The value mapper
     * @param <E>         The enum type
     * @return The class value
     */
    @Override
    @Internal
    public <E extends Enum> Optional<E> enumValue(@NonNull String annotation, @NonNull String member, Class<E> enumType, @Nullable Function<Object, Object> valueMapper) {
        Object rawValue = getRawSingleValue(annotation, member, valueMapper);
        return enumValueOf(enumType, rawValue);
    }

    private <E extends Enum> Optional<E> enumValueOf(Class<E> enumType, Object rawValue) {
        if (rawValue != null) {
            if (enumType.isInstance(rawValue)) {
                return Optional.of((E) rawValue);
            } else {
                try {
                    return Optional.of((E) Enum.valueOf(enumType, rawValue.toString()));
                } catch (Exception e) {
                    return Optional.empty();
                }
            }
        }
        return Optional.empty();
    }

    @Override
    public <T> Class<T>[] classValues(@NonNull String annotation, @NonNull String member) {
        ArgumentUtils.requireNonNull("annotation", annotation);
        ArgumentUtils.requireNonNull("member", member);

        Object rawSingleValue = getRawValue(annotation, member);
        //noinspection unchecked
        Class<T>[] classes = (Class<T>[]) AnnotationValue.resolveClassValues(rawSingleValue);
        if (classes != null) {
            return classes;
        }
        //noinspection unchecked
        return ReflectionUtils.EMPTY_CLASS_ARRAY;
    }

    @Override
    public <T> Class<T>[] classValues(@NonNull Class<? extends Annotation> annotation, @NonNull String member) {
        ArgumentUtils.requireNonNull("annotation", annotation);
        ArgumentUtils.requireNonNull("member", member);
        final Repeatable repeatable = annotation.getAnnotation(Repeatable.class);
        if (repeatable != null) {
            Object v = getRawSingleValue(repeatable.value().getName(), member, null);
            if (v instanceof AnnotationValue) {
                Class<?>[] classes = ((AnnotationValue<?>) v).classValues(member);
                return (Class<T>[]) classes;
            }
            return ReflectionUtils.EMPTY_CLASS_ARRAY;
        } else {
            return classValues(annotation.getName(), member);
        }
    }

    @NonNull
    @Override
    public Optional<Class> classValue(@NonNull Class<? extends Annotation> annotation, @NonNull String member) {
        return classValue(annotation, member, null);
    }

    /**
     * Retrieve the class value and optionally map its value.
     *
     * @param annotation  The annotation
     * @param member      The member
     * @param valueMapper The value mapper
     * @return The class value
     */
    @Override
    public Optional<Class> classValue(@NonNull Class<? extends Annotation> annotation, @NonNull String member, Function<Object, Object> valueMapper) {
        ArgumentUtils.requireNonNull("annotation", annotation);
        ArgumentUtils.requireNonNull("member", member);
        final Repeatable repeatable = annotation.getAnnotation(Repeatable.class);
        if (repeatable != null) {
            Object v = getRawSingleValue(repeatable.value().getName(), member, valueMapper);
            if (v instanceof AnnotationValue) {
                return (Optional) ((AnnotationValue<?>) v).classValue(member, valueMapper);
            }
            return Optional.empty();
        } else {
            return classValue(annotation.getName(), member, valueMapper);
        }
    }

    @NonNull
    @Override
    public Optional<Class> classValue(@NonNull String annotation, @NonNull String member) {
        ArgumentUtils.requireNonNull("annotation", annotation);
        ArgumentUtils.requireNonNull("member", member);
        return classValue(annotation, member, null);
    }


    /**
     * Retrieve the class value and optionally map its value.
     *
     * @param annotation  The annotation
     * @param member      The member
     * @param valueMapper The value mapper
     * @return The class value
     */
    @Override
    @Internal
    public Optional<Class> classValue(@NonNull String annotation, @NonNull String member, @Nullable Function<Object, Object> valueMapper) {
        Object rawValue = getRawSingleValue(annotation, member, valueMapper);

        if (rawValue instanceof AnnotationClassValue) {
            return ((AnnotationClassValue) rawValue).getType();
        } else if (rawValue instanceof Class) {
            return Optional.of((Class) rawValue);
        } else if (rawValue != null) {
            return ConversionService.SHARED.convert(rawValue, Class.class);
        }
        return Optional.empty();
    }

    @NonNull
    @Override
    public OptionalInt intValue(@NonNull String annotation, @NonNull String member) {
        ArgumentUtils.requireNonNull("annotation", annotation);
        ArgumentUtils.requireNonNull("member", member);

        return intValue(annotation, member, null);
    }

    @NonNull
    @Override
    public OptionalInt intValue(@NonNull Class<? extends Annotation> annotation, @NonNull String member) {
        return intValue(annotation, member, null);
    }

    /**
     * Retrieve the int value and optionally map its value.
     *
     * @param annotation  The annotation
     * @param member      The member
     * @param valueMapper The value mapper
     * @return The int value
     */
    @Override
    @Internal
    public OptionalInt intValue(@NonNull Class<? extends Annotation> annotation, @NonNull String member, @Nullable Function<Object, Object> valueMapper) {
        ArgumentUtils.requireNonNull("annotation", annotation);
        ArgumentUtils.requireNonNull("member", member);
        final Repeatable repeatable = annotation.getAnnotation(Repeatable.class);
        if (repeatable != null) {
            Object v = getRawSingleValue(repeatable.value().getName(), VALUE_MEMBER, valueMapper);
            if (v instanceof AnnotationValue) {
                return ((AnnotationValue<?>) v).intValue(member, valueMapper);
            }
            return OptionalInt.empty();
        } else {
            return intValue(annotation.getName(), member, valueMapper);
        }
    }

    @Override
    public Optional<Boolean> booleanValue(@NonNull String annotation, @NonNull String member) {
        ArgumentUtils.requireNonNull("annotation", annotation);
        ArgumentUtils.requireNonNull("member", member);

        return booleanValue(annotation, member, null);
    }

    @Override
    public Optional<Boolean> booleanValue(@NonNull Class<? extends Annotation> annotation, @NonNull String member) {
        return booleanValue(annotation, member, null);
    }

    /**
     * Retrieve the boolean value and optionally map its value.
     *
     * @param annotation  The annotation
     * @param member      The member
     * @param valueMapper The value mapper
     * @return The boolean value
     */
    @Override
    public Optional<Boolean> booleanValue(@NonNull Class<? extends Annotation> annotation, @NonNull String member, Function<Object, Object> valueMapper) {
        ArgumentUtils.requireNonNull("annotation", annotation);
        ArgumentUtils.requireNonNull("member", member);
        final Repeatable repeatable = annotation.getAnnotation(Repeatable.class);
        if (repeatable != null) {
            Object v = getRawSingleValue(repeatable.value().getName(), VALUE_MEMBER, null);
            if (v instanceof AnnotationValue) {
                return ((AnnotationValue<?>) v).booleanValue(member, valueMapper);
            }
            return Optional.empty();
        } else {
            return booleanValue(annotation.getName(), member, valueMapper);
        }
    }

    /**
     * Retrieve the boolean value and optionally map its value.
     *
     * @param annotation  The annotation
     * @param member      The member
     * @param valueMapper The value mapper
     * @return The boolean value
     */
    @Override
    @NonNull
    public Optional<Boolean> booleanValue(@NonNull String annotation, @NonNull String member, @Nullable Function<Object, Object> valueMapper) {
        Object rawValue = getRawSingleValue(annotation, member, valueMapper);
        if (rawValue instanceof Boolean) {
            return Optional.of((Boolean) rawValue);
        } else if (rawValue != null) {
            return Optional.of(StringUtils.isTrue(rawValue.toString()));
        }
        return Optional.empty();
    }

    @NonNull
    @Override
    public OptionalLong longValue(@NonNull String annotation, @NonNull String member) {
        ArgumentUtils.requireNonNull("annotation", annotation);
        ArgumentUtils.requireNonNull("member", member);

        return longValue(annotation, member, null);
    }

    @NonNull
    @Override
    public OptionalLong longValue(@NonNull Class<? extends Annotation> annotation, @NonNull String member) {
        return longValue(annotation, member, null);
    }

    /**
     * Retrieve the long value and optionally map its value.
     *
     * @param annotation  The annotation
     * @param member      The member
     * @param valueMapper The value mapper
     * @return The long value
     */
    @Override
    @Internal
    public OptionalLong longValue(@NonNull Class<? extends Annotation> annotation, @NonNull String member, @Nullable Function<Object, Object> valueMapper) {
        ArgumentUtils.requireNonNull("annotation", annotation);
        ArgumentUtils.requireNonNull("member", member);
        final Repeatable repeatable = annotation.getAnnotation(Repeatable.class);
        if (repeatable != null) {
            Object v = getRawSingleValue(repeatable.value().getName(), VALUE_MEMBER, valueMapper);
            if (v instanceof AnnotationValue) {
                return ((AnnotationValue<?>) v).longValue(member, valueMapper);
            }
            return OptionalLong.empty();
        } else {
            return longValue(annotation.getName(), member, valueMapper);
        }
    }

    /**
     * Retrieve the long value and optionally map its value.
     *
     * @param annotation  The annotation
     * @param member      The member
     * @param valueMapper The value mapper
     * @return The long value
     */
    @Override
    @NonNull
    public OptionalLong longValue(@NonNull String annotation, @NonNull String member, @Nullable Function<Object, Object> valueMapper) {
        Object rawValue = getRawSingleValue(annotation, member, valueMapper);
        if (rawValue instanceof Number) {
            return OptionalLong.of(((Number) rawValue).longValue());
        } else if (rawValue instanceof CharSequence) {
            final String str = rawValue.toString();
            if (StringUtils.isNotEmpty(str)) {
                try {
                    final long i = Long.parseLong(str);
                    return OptionalLong.of(i);
                } catch (NumberFormatException e) {
                    throw new ConfigurationException("Invalid value [" + str + "] of [" + member + "] of annotation [" + annotation + "]: " + e.getMessage(), e);
                }
            }

        }
        return OptionalLong.empty();
    }

    /**
     * Retrieve the int value and optionally map its value.
     *
     * @param annotation  The annotation
     * @param member      The member
     * @param valueMapper The value mapper
     * @return The int value
     */
    @Override
    @NonNull
    public OptionalInt intValue(@NonNull String annotation, @NonNull String member, @Nullable Function<Object, Object> valueMapper) {
        Object rawValue = getRawSingleValue(annotation, member, valueMapper);
        if (rawValue instanceof Number) {
            return OptionalInt.of(((Number) rawValue).intValue());
        } else if (rawValue instanceof CharSequence) {
            final String str = rawValue.toString();
            if (StringUtils.isNotEmpty(str)) {
                try {
                    final int i = Integer.parseInt(str);
                    return OptionalInt.of(i);
                } catch (NumberFormatException e) {
                    throw new ConfigurationException("Invalid value [" + str + "] of [" + member + "] of annotation [" + annotation + "]: " + e.getMessage(), e);
                }
            }

        }
        return OptionalInt.empty();
    }

    @NonNull
    @Override
    public Optional<String> stringValue(@NonNull Class<? extends Annotation> annotation, @NonNull String member) {
        return stringValue(annotation, member, null);
    }

    /**
     * Retrieve the string value and optionally map its value.
     *
     * @param annotation  The annotation
     * @param member      The member
     * @param valueMapper The value mapper
     * @return The int value
     */
    @Override
    public Optional<String> stringValue(@NonNull Class<? extends Annotation> annotation, @NonNull String member, Function<Object, Object> valueMapper) {
        ArgumentUtils.requireNonNull("annotation", annotation);
        final Repeatable repeatable = annotation.getAnnotation(Repeatable.class);
        if (repeatable != null) {
            Object v = getRawSingleValue(repeatable.value().getName(), VALUE_MEMBER, valueMapper);
            if (v instanceof AnnotationValue) {
                return ((AnnotationValue<?>) v).stringValue(member, valueMapper);
            }
            return Optional.empty();
        } else {
            return stringValue(annotation.getName(), member, valueMapper);
        }
    }

    @NonNull
    @Override
    public String[] stringValues(@NonNull Class<? extends Annotation> annotation, @NonNull String member) {
        return stringValues(annotation.getName(), member, null);
    }

    @NonNull
    @Override
    public String[] stringValues(@NonNull String annotation, @NonNull String member) {
        return stringValues(annotation, member, null);
    }

    /**
     * Retrieve the string value and optionally map its value.
     *
     * @param annotation  The annotation
     * @param member      The member
     * @param valueMapper The value mapper
     * @return The int value
     */
    @Override
    @NonNull
    public String[] stringValues(@NonNull Class<? extends Annotation> annotation, @NonNull String member, Function<Object, Object> valueMapper) {
        ArgumentUtils.requireNonNull("annotation", annotation);
        final Repeatable repeatable = annotation.getAnnotation(Repeatable.class);
        if (repeatable != null) {
            Object v = getRawValue(repeatable.value().getName(), member);
            if (v instanceof AnnotationValue) {
                return ((AnnotationValue<?>) v).stringValues(member, valueMapper);
            }
            return StringUtils.EMPTY_STRING_ARRAY;
        } else {
            Object v = getRawValue(annotation.getName(), member);
            String[] strings = AnnotationValue.resolveStringValues(v, valueMapper);
            return strings != null ? strings : StringUtils.EMPTY_STRING_ARRAY;
        }
    }


    /**
     * Retrieve the string value and optionally map its value.
     *
     * @param annotation  The annotation
     * @param member      The member
     * @param valueMapper The value mapper
     * @return The int value
     */
    @Override
    @NonNull
    public String[] stringValues(@NonNull String annotation, @NonNull String member, Function<Object, Object> valueMapper) {
        ArgumentUtils.requireNonNull("annotation", annotation);
        Object v = getRawValue(annotation, member);
        String[] strings = AnnotationValue.resolveStringValues(v, valueMapper);
        return strings != null ? strings : StringUtils.EMPTY_STRING_ARRAY;
    }

    @NonNull
    @Override
    public Optional<String> stringValue(@NonNull String annotation, @NonNull String member) {
        ArgumentUtils.requireNonNull("annotation", annotation);
        ArgumentUtils.requireNonNull("member", member);
        return stringValue(annotation, member, null);
    }

    /**
     * Retrieve the string value and optionally map its value.
     *
     * @param annotation  The annotation
     * @param member      The member
     * @param valueMapper The value mapper
     * @return The string value
     */
    @Override
    @NonNull
    public Optional<String> stringValue(@NonNull String annotation, @NonNull String member, @Nullable Function<Object, Object> valueMapper) {
        Object rawValue = getRawSingleValue(annotation, member, valueMapper);
        if (rawValue instanceof CharSequence) {
            return Optional.of(rawValue.toString());
        } else if (rawValue instanceof Class) {
            String name = ((Class) rawValue).getName();
            return Optional.of(name);
        } else if (rawValue != null) {
            return Optional.of(rawValue.toString());
        }
        return Optional.empty();
    }

    @Override
    public boolean isTrue(@NonNull Class<? extends Annotation> annotation, @NonNull String member) {
        return isTrue(annotation, member, null);
    }

    /**
     * Retrieve the boolean value and optionally map its value.
     *
     * @param annotation  The annotation
     * @param member      The member
     * @param valueMapper The value mapper
     * @return The boolean value
     */
    @Override
    public boolean isTrue(@NonNull Class<? extends Annotation> annotation, @NonNull String member, Function<Object, Object> valueMapper) {
        ArgumentUtils.requireNonNull("annotation", annotation);
        ArgumentUtils.requireNonNull("member", member);
        final Repeatable repeatable = annotation.getAnnotation(Repeatable.class);
        if (repeatable != null) {
            Object v = getRawSingleValue(repeatable.value().getName(), VALUE_MEMBER, valueMapper);
            if (v instanceof AnnotationValue) {
                return ((AnnotationValue<?>) v).isTrue(member, valueMapper);
            }
            return false;
        } else {
            return isTrue(annotation.getName(), member, valueMapper);
        }
    }

    @Override
    public boolean isTrue(@NonNull String annotation, @NonNull String member) {
        ArgumentUtils.requireNonNull("annotation", annotation);
        ArgumentUtils.requireNonNull("member", member);

        return isTrue(annotation, member, null);
    }

    /**
     * Retrieve the boolean value and optionally map its value.
     *
     * @param annotation  The annotation
     * @param member      The member
     * @param valueMapper The value mapper
     * @return The boolean value
     */
    @Override
    public boolean isTrue(@NonNull String annotation, @NonNull String member, @Nullable Function<Object, Object> valueMapper) {
        Object rawValue = getRawSingleValue(annotation, member, valueMapper);

        if (rawValue instanceof Boolean) {
            return (Boolean) rawValue;
        } else if (rawValue != null) {
            String booleanString = rawValue.toString().toLowerCase(Locale.ENGLISH);
            return StringUtils.isTrue(booleanString);
        }
        return false;
    }

    @Override
    public boolean isFalse(@NonNull String annotation, @NonNull String member) {
        return !isTrue(annotation, member);
    }

    @NonNull
    @Override
    public OptionalDouble doubleValue(@NonNull String annotation, @NonNull String member) {
        ArgumentUtils.requireNonNull("annotation", annotation);
        ArgumentUtils.requireNonNull("member", member);
        return doubleValue(annotation, member, null);
    }

    @NonNull
    @Override
    public OptionalDouble doubleValue(@NonNull Class<? extends Annotation> annotation, @NonNull String member) {
        return doubleValue(annotation, member, null);
    }

    /**
     * Retrieve the double value and optionally map its value.
     *
     * @param annotation  The annotation
     * @param member      The member
     * @param valueMapper The value mapper
     * @return The double value
     */
    @Override
    @Internal
    public OptionalDouble doubleValue(@NonNull Class<? extends Annotation> annotation, @NonNull String member, @Nullable Function<Object, Object> valueMapper) {
        ArgumentUtils.requireNonNull("annotation", annotation);
        ArgumentUtils.requireNonNull("member", member);
        final Repeatable repeatable = annotation.getAnnotation(Repeatable.class);
        if (repeatable != null) {
            Object v = getRawSingleValue(repeatable.value().getName(), VALUE_MEMBER, valueMapper);
            if (v instanceof AnnotationValue) {
                return ((AnnotationValue<?>) v).doubleValue(member, valueMapper);
            }
            return OptionalDouble.empty();
        } else {
            return doubleValue(annotation.getName(), member);
        }
    }

    /**
     * Retrieve the double value and optionally map its value.
     *
     * @param annotation  The annotation
     * @param member      The member
     * @param valueMapper The value mapper
     * @return The double value
     */
    @Override
    @NonNull
    @Internal
    public OptionalDouble doubleValue(@NonNull String annotation, @NonNull String member, Function<Object, Object> valueMapper) {
        Object rawValue = getRawSingleValue(annotation, member, valueMapper);
        if (rawValue instanceof Number) {
            return OptionalDouble.of(((Number) rawValue).doubleValue());
        } else if (rawValue instanceof CharSequence) {
            final String str = rawValue.toString();
            if (StringUtils.isNotEmpty(str)) {
                try {
                    final double i = Double.parseDouble(str);
                    return OptionalDouble.of(i);
                } catch (NumberFormatException e) {
                    throw new ConfigurationException("Invalid value [" + str + "] of member [" + member + "] of annotation [" + annotation + "]: " + e.getMessage(), e);
                }
            }

        }
        return OptionalDouble.empty();
    }

    @Override
    public @NonNull
    <T> Optional<T> getValue(@NonNull Class<? extends Annotation> annotation, @NonNull String member, @NonNull Class<T> requiredType) {
        ArgumentUtils.requireNonNull("annotation", annotation);
        ArgumentUtils.requireNonNull("member", member);
        ArgumentUtils.requireNonNull("requiredType", requiredType);

        final Repeatable repeatable = annotation.getAnnotation(Repeatable.class);
        final boolean isRepeatable = repeatable != null;
        if (isRepeatable) {
            List<? extends AnnotationValue<? extends Annotation>> values = getAnnotationValuesByType(annotation);
            if (!values.isEmpty()) {
                return values.iterator().next().get(member, requiredType);
            } else {
                return Optional.empty();
            }
        } else {
            return getValue(annotation.getName(), member, requiredType);
        }
    }

    @Override
    public @NonNull
    <T> Optional<T> getValue(@NonNull String annotation, @NonNull String member, @NonNull Argument<T> requiredType) {
        return getValue(annotation, member, requiredType, null);
    }

    /**
     * Resolves the given value performing type conversion as necessary.
     *
     * @param annotation   The annotation
     * @param member       The member
     * @param requiredType The required type
     * @param valueMapper  The value mapper
     * @param <T>          The generic type
     * @return The resolved value
     */
    @Override
    @NonNull
    public <T> Optional<T> getValue(@NonNull String annotation, @NonNull String member, @NonNull Argument<T> requiredType, @Nullable Function<Object, Object> valueMapper) {
        ArgumentUtils.requireNonNull("annotation", annotation);
        ArgumentUtils.requireNonNull("member", member);
        ArgumentUtils.requireNonNull("requiredType", requiredType);
        Optional<T> resolved = Optional.empty();
        if (allAnnotations != null && StringUtils.isNotEmpty(annotation)) {
            Map<CharSequence, Object> values = allAnnotations.get(annotation);
            if (values != null) {
                Object rawValue = values.get(member);
                if (rawValue != null) {
                    if (valueMapper != null) {
                        rawValue = valueMapper.apply(rawValue);
                    }
                    resolved = ConversionService.SHARED.convert(
                            rawValue, requiredType
                    );
                }
            } else if (allStereotypes != null) {
                values = allStereotypes.get(annotation);
                if (values != null) {
                    Object rawValue = values.get(member);
                    if (rawValue != null) {
                        if (valueMapper != null) {
                            rawValue = valueMapper.apply(rawValue);
                        }
                        resolved = ConversionService.SHARED.convert(
                                rawValue, requiredType
                        );
                    }
                }
            }
        }

        if (!resolved.isPresent() && hasStereotype(annotation)) {
            return getDefaultValue(annotation, member, requiredType);
        }

        return resolved;
    }

    @Override
    public @NonNull
    <T> Optional<T> getDefaultValue(@NonNull String annotation, @NonNull String member, @NonNull Class<T> requiredType) {
        ArgumentUtils.requireNonNull("annotation", annotation);
        ArgumentUtils.requireNonNull("member", member);
        ArgumentUtils.requireNonNull("requiredType", requiredType);

        Map<String, Object> defaultValues = getDefaultValues(annotation);
        if (defaultValues.containsKey(member)) {
            final Object v = defaultValues.get(member);
            if (requiredType.isInstance(v)) {
                return (Optional<T>) Optional.of(v);
            } else {
                return ConversionService.SHARED.convert(v, requiredType);
            }
        }
        return Optional.empty();
    }

    @SuppressWarnings("unchecked")
    @Override
    public @NonNull
    <T extends Annotation> List<AnnotationValue<T>> getAnnotationValuesByType(@Nullable Class<T> annotationType) {
        if (annotationType != null) {
            final String annotationTypeName = annotationType.getName();
            List<AnnotationValue<T>> results = annotationValuesByType.get(annotationTypeName);
            if (results == null) {

                results = resolveAnnotationValuesByType(annotationType, allAnnotations, allStereotypes);
                if (results != null) {
                    return results;
                } else if (allAnnotations != null) {
                    final Map<CharSequence, Object> values = allAnnotations.get(annotationTypeName);
                    if (values != null) {
                        results = Collections.singletonList(new AnnotationValue<>(annotationTypeName, values));
                    }
                }

                if (results == null) {
                    results = Collections.emptyList();
                }
                annotationValuesByType.put(annotationTypeName, results);
            }
            return results;
        }
        return Collections.emptyList();
    }

    @Override
    public <T extends Annotation> List<AnnotationValue<T>> getAnnotationValuesByName(String annotationType) {
        if (annotationType != null) {
            String repeatableTypeName = getRepeatedName(annotationType);
            if (repeatableTypeName == null) {
                repeatableTypeName = AnnotationMetadataSupport.getRepeatableAnnotation(annotationType);
            }
            if (repeatableTypeName != null) {

                List<AnnotationValue<T>> results =
                        resolveRepeatableAnnotations(repeatableTypeName,
                                                     allAnnotations,
                                                     allStereotypes
                );
                if (results != null) {
                    return results;
                } else if (allAnnotations != null) {
                    final Map<CharSequence, Object> values = allAnnotations.get(annotationType);
                    if (values != null) {
                        results = Collections.singletonList(new AnnotationValue<>(annotationType, values));
                    }
                }

                if (results == null) {
                    results = Collections.emptyList();
                }
                annotationValuesByType.put(annotationType, results);
            }
        }
        return Collections.emptyList();
    }

    @Override
    public @NonNull
    <T extends Annotation> List<AnnotationValue<T>> getDeclaredAnnotationValuesByType(@NonNull Class<T> annotationType) {
        if (annotationType != null) {
            Map<String, Map<CharSequence, Object>> sourceAnnotations = this.declaredAnnotations;
            Map<String, Map<CharSequence, Object>> sourceStereotypes = this.declaredStereotypes;

            List<AnnotationValue<T>> results = resolveAnnotationValuesByType(annotationType, sourceAnnotations, sourceStereotypes);
            if (results != null) {
                return results;
            }
        }
        return Collections.emptyList();
    }

    @Override
    public <T extends Annotation> List<AnnotationValue<T>> getDeclaredAnnotationValuesByName(String annotationType) {
        if (annotationType != null) {
            Map<String, Map<CharSequence, Object>> sourceAnnotations = this.declaredAnnotations;
            Map<String, Map<CharSequence, Object>> sourceStereotypes = this.declaredStereotypes;
            String repeatableTypeName = getRepeatedName(annotationType);
            if (repeatableTypeName == null) {
                repeatableTypeName = AnnotationMetadataSupport.getRepeatableAnnotation(annotationType);
            }
            List<AnnotationValue<T>> results =
                    resolveRepeatableAnnotations(repeatableTypeName,
                                                 sourceAnnotations,
                                                 sourceStereotypes
                    );
            if (results != null) {
                return results;
            }
        }
        return Collections.emptyList();
    }

    @SuppressWarnings("unchecked")
    @Override
    public <T extends Annotation> T[] synthesizeAnnotationsByType(@NonNull Class<T> annotationClass) {

        if (annotationClass != null) {
            List<AnnotationValue<T>> values = getAnnotationValuesByType(annotationClass);

            return values.stream()
                    .map(entries -> AnnotationMetadataSupport.buildAnnotation(annotationClass, entries))
                    .toArray(value -> (T[]) Array.newInstance(annotationClass, value));
        }

        //noinspection unchecked
        return (T[]) AnnotationUtil.ZERO_ANNOTATIONS;
    }

    @Override
    public <T extends Annotation> T[] synthesizeDeclaredAnnotationsByType(@NonNull Class<T> annotationClass) {
        if (annotationClass != null) {
            List<AnnotationValue<T>> values = getAnnotationValuesByType(annotationClass);

            return values.stream()
                    .map(entries -> AnnotationMetadataSupport.buildAnnotation(annotationClass, entries))
                    .toArray(value -> (T[]) Array.newInstance(annotationClass, value));
        }

        //noinspection unchecked
        return (T[]) AnnotationUtil.ZERO_ANNOTATIONS;
    }

    @Override
    public boolean isEmpty() {
        return allAnnotations == null || allAnnotations.isEmpty();
    }

    @Override
    public boolean hasDeclaredAnnotation(String annotation) {
        return declaredAnnotations != null && StringUtils.isNotEmpty(annotation) && declaredAnnotations.containsKey(annotation);
    }

    @Override
    public boolean hasAnnotation(String annotation) {
        return hasDeclaredAnnotation(annotation) || (allAnnotations != null && StringUtils.isNotEmpty(annotation) && allAnnotations.containsKey(annotation));
    }

    @Override
    public boolean hasStereotype(String annotation) {
        return hasAnnotation(annotation) || (allStereotypes != null && StringUtils.isNotEmpty(annotation) && allStereotypes.containsKey(annotation));
    }

    @Override
    public boolean hasDeclaredStereotype(String annotation) {
        return hasDeclaredAnnotation(annotation) || (declaredStereotypes != null && StringUtils.isNotEmpty(annotation) && declaredStereotypes.containsKey(annotation));
    }

    @NonNull
    @Override
    public Optional<Class<? extends Annotation>> getAnnotationTypeByStereotype(@Nullable String stereotype) {
        if (stereotype != null) {
            if (annotationsByStereotype != null) {
                List<String> annotations = annotationsByStereotype.get(stereotype);
                if (CollectionUtils.isNotEmpty(annotations)) {
                    return getAnnotationType(annotations.get(0));
                }
            }
            if (allAnnotations != null && allAnnotations.containsKey(stereotype)) {
                return getAnnotationType(stereotype);
            }
            if (declaredAnnotations != null && declaredAnnotations.containsKey(stereotype)) {
                return getAnnotationType(stereotype);
            }
        }
        return Optional.empty();
    }

    @NonNull
    @Override
    public Optional<String> getAnnotationNameByStereotype(@Nullable String stereotype) {
        if (stereotype != null) {
            if (annotationsByStereotype != null) {
                List<String> annotations = annotationsByStereotype.get(stereotype);
                if (CollectionUtils.isNotEmpty(annotations)) {
                    return Optional.of(annotations.get(0));
                }
            }
            if (allAnnotations != null && allAnnotations.containsKey(stereotype)) {
                return Optional.of(stereotype);
            }
            if (declaredAnnotations != null && declaredAnnotations.containsKey(stereotype)) {
                return Optional.of(stereotype);
            }
        }
        return Optional.empty();
    }

    @Override
    public @NonNull
    List<String> getAnnotationNamesByStereotype(@Nullable String stereotype) {
        if (stereotype == null) {
            return Collections.emptyList();
        }
        if (annotationsByStereotype != null) {
            List<String> annotations = annotationsByStereotype.get(stereotype);
            if (annotations != null) {
                return Collections.unmodifiableList(annotations);
            }
        }
        if (allAnnotations != null && allAnnotations.containsKey(stereotype)) {
            return StringUtils.internListOf(stereotype);
        }
        if (declaredAnnotations != null && declaredAnnotations.containsKey(stereotype)) {
            return StringUtils.internListOf(stereotype);
        }
        return Collections.emptyList();
    }

    @Override
    public @NonNull
    Set<String> getAnnotationNames() {
        if (allAnnotations != null) {
            return allAnnotations.keySet();
        }
        return Collections.emptySet();
    }

    @Override
    public Set<String> getStereotypeAnnotationNames() {
        if (allStereotypes != null) {
            return Collections.unmodifiableSet(allStereotypes.keySet());
        }
        return Collections.emptySet();
    }

    @Override
    public Set<String> getDeclaredStereotypeAnnotationNames() {
        if (declaredStereotypes != null) {
            return Collections.unmodifiableSet(declaredStereotypes.keySet());
        }
        return Collections.emptySet();
    }

    @Override
    public @NonNull
    Set<String> getDeclaredAnnotationNames() {
        if (declaredAnnotations != null) {
            return declaredAnnotations.keySet();
        }
        return Collections.emptySet();
    }

    @Override
    public @NonNull
    List<String> getDeclaredAnnotationNamesByStereotype(@Nullable String stereotype) {
        if (stereotype == null) {
            return Collections.emptyList();
        }
        if (annotationsByStereotype != null) {
            List<String> annotations = annotationsByStereotype.get(stereotype);
            if (annotations != null) {
                annotations = new ArrayList<>(annotations);
                if (declaredAnnotations != null) {
                    annotations.removeIf(s -> !declaredAnnotations.containsKey(s));
                    return Collections.unmodifiableList(annotations);
                } else {
                    // no declared
                    return Collections.emptyList();
                }
            }
        }
        if (declaredAnnotations != null && declaredAnnotations.containsKey(stereotype)) {
            return StringUtils.internListOf(stereotype);
        }
        return Collections.emptyList();
    }

    @Override
    public @NonNull
    Optional<Class<? extends Annotation>> getAnnotationType(@NonNull String name) {
        return AnnotationMetadataSupport.getAnnotationType(name);
    }

    @Override
    public @NonNull
    Optional<Class<? extends Annotation>> getAnnotationType(@NonNull String name, @NonNull ClassLoader classLoader) {
        return AnnotationMetadataSupport.getAnnotationType(name, classLoader);
    }

    @SuppressWarnings("Duplicates")
    @Override
    public @NonNull
    <T extends Annotation> Optional<AnnotationValue<T>> findAnnotation(@NonNull String annotation) {
        ArgumentUtils.requireNonNull("annotation", annotation);
        if (allAnnotations != null && StringUtils.isNotEmpty(annotation)) {
            Map<CharSequence, Object> values = allAnnotations.get(annotation);
            if (values != null) {
                return Optional.of(new AnnotationValue<>(annotation, values, getDefaultValues(annotation)));
            } else if (allStereotypes != null) {
                values = allStereotypes.get(annotation);
                if (values != null) {
                    return Optional.of(new AnnotationValue<>(annotation, values, getDefaultValues(annotation)));
                }
            }
        }
        return Optional.empty();
    }

    @SuppressWarnings("Duplicates")
    @Override
    public @NonNull
    <T extends Annotation> Optional<AnnotationValue<T>> findDeclaredAnnotation(@NonNull String annotation) {
        ArgumentUtils.requireNonNull("annotation", annotation);
        if (declaredAnnotations != null && StringUtils.isNotEmpty(annotation)) {
            Map<CharSequence, Object> values = declaredAnnotations.get(annotation);
            if (values != null) {
                return Optional.of(new AnnotationValue<>(annotation, values, getDefaultValues(annotation)));
            } else if (declaredStereotypes != null) {
                values = declaredStereotypes.get(annotation);
                if (values != null) {
                    return Optional.of(new AnnotationValue<>(annotation, values, getDefaultValues(annotation)));
                }
            }
        }
        return Optional.empty();
    }

    @Override
    public @NonNull
    <T> OptionalValues<T> getValues(@NonNull String annotation, @NonNull Class<T> valueType) {
        ArgumentUtils.requireNonNull("annotation", annotation);
        ArgumentUtils.requireNonNull("valueType", valueType);
        if (allAnnotations != null && StringUtils.isNotEmpty(annotation)) {
            Map<CharSequence, Object> values = allAnnotations.get(annotation);
            if (values != null) {
                return OptionalValues.of(valueType, values);
            } else if (allStereotypes != null) {
                values = allStereotypes.get(annotation);
                if (values != null) {
                    return OptionalValues.of(valueType, values);
                }
            }
        }
        return OptionalValues.empty();
    }

    @NonNull
    @Override
    public Map<CharSequence, Object> getValues(@NonNull String annotation) {
        ArgumentUtils.requireNonNull("annotation", annotation);
        if (allAnnotations != null && StringUtils.isNotEmpty(annotation)) {
            Map<CharSequence, Object> values = allAnnotations.get(annotation);
            if (values != null) {
                return Collections.unmodifiableMap(values);
            } else if (allStereotypes != null) {
                values = allStereotypes.get(annotation);
                if (values != null) {
                    return Collections.unmodifiableMap(values);
                }
            }
        }
        return Collections.emptyMap();
    }

    @Override
    public @NonNull
    <T> Optional<T> getDefaultValue(@NonNull String annotation, @NonNull String member, @NonNull Argument<T> requiredType) {
        ArgumentUtils.requireNonNull("annotation", annotation);
        ArgumentUtils.requireNonNull("member", member);
        ArgumentUtils.requireNonNull("requiredType", requiredType);
        // Note this method should never reference the "annotationDefaultValues" field, which is used only at compile time
        Map<String, Object> defaultValues = getDefaultValues(annotation);
        if (defaultValues.containsKey(member)) {
            return ConversionService.SHARED.convert(defaultValues.get(member), requiredType);
        }
        return Optional.empty();
    }

    @Override
    public boolean isRepeatableAnnotation(Class<? extends Annotation> annotation) {
        if (useRepeatableDefaults) {
            return isRepeatableAnnotation(annotation.getName());
        } else {
            return super.isRepeatableAnnotation(annotation);
        }
    }

    @Override
    public boolean isRepeatableAnnotation(String annotation) {
        return AnnotationMetadataSupport.getRepeatableAnnotation(annotation) != null;
    }

    @Override
    public Optional<String> findRepeatableAnnotation(Class<? extends Annotation> annotation) {
        if (useRepeatableDefaults) {
            return findRepeatableAnnotation(annotation.getName());
        } else {
            return super.findRepeatableAnnotation(annotation);
        }
    }

    @Override
    public Optional<String> findRepeatableAnnotation(String annotation) {
        return Optional.ofNullable(AnnotationMetadataSupport.getRepeatableAnnotation(annotation));
    }

    @Override
    public DefaultAnnotationMetadata clone() {
<<<<<<< HEAD
        return new DefaultAnnotationMetadata(
                declaredAnnotations != null ? cloneMapOfMapValue(declaredAnnotations) : null,
                declaredStereotypes != null ? cloneMapOfMapValue(declaredStereotypes) : null,
                allStereotypes != null ? cloneMapOfMapValue(allStereotypes) : null,
                allAnnotations != null ? cloneMapOfMapValue(allAnnotations) : null,
                annotationsByStereotype != null ? cloneMapOfListValue(annotationsByStereotype) : null,
=======
        DefaultAnnotationMetadata cloned = new DefaultAnnotationMetadata(
                declaredAnnotations != null ? new HashMap<>(declaredAnnotations) : null,
                declaredStereotypes != null ? new HashMap<>(declaredStereotypes) : null,
                allStereotypes != null ? new HashMap<>(allStereotypes) : null,
                allAnnotations != null ? new HashMap<>(allAnnotations) : null,
                annotationsByStereotype != null ? new HashMap<>(annotationsByStereotype) : null,
>>>>>>> 1cf8fd81
                hasPropertyExpressions
        );
        if (repeated != null) {
            cloned.repeated = new HashMap<>(repeated);
        }
        return cloned;
    }

    protected final <X, Y, K> Map<K, Map<X, Y>> cloneMapOfMapValue(Map<K, Map<X, Y>> toClone) {
        return toClone.entrySet().stream()
                .map(e -> new AbstractMap.SimpleEntry<>(e.getKey(), cloneMap(e.getValue())))
                .collect(Collectors.toMap(AbstractMap.SimpleEntry::getKey, AbstractMap.SimpleEntry::getValue, (a, b) -> a, () -> {
                    if (toClone instanceof HashMap) {
                        return new HashMap<>();
                    }
                    return new LinkedHashMap<>();
                }));
    }

    protected final <K, V> Map<K, List<V>> cloneMapOfListValue(Map<K, List<V>> toClone) {
        return toClone.entrySet().stream()
                .map(e -> new AbstractMap.SimpleEntry<>(e.getKey(), new ArrayList<>(e.getValue())))
                .collect(Collectors.toMap(AbstractMap.SimpleEntry::getKey, AbstractMap.SimpleEntry::getValue, (a, b) -> a, () -> {
                    if (toClone instanceof HashMap) {
                        return new HashMap<>();
                    }
                    return new LinkedHashMap<>();
                }));
    }

    protected final <K, V> Map<K, V> cloneMap(Map<K, V> map) {
        if (map instanceof HashMap) {
            return (Map<K, V>) ((HashMap<K, V>) map).clone();
        }
        if (map instanceof LinkedHashMap) {
            return (Map<K, V>) ((LinkedHashMap<K, V>) map).clone();
        }
        return new HashMap<>(map);
    }

    /**
     * Adds an annotation and its member values, if the annotation already exists the data will be merged with existing
     * values replaced.
     *
     * @param annotation The annotation
     * @param values     The values
     */
    @SuppressWarnings("WeakerAccess")
    protected void addAnnotation(String annotation, Map<CharSequence, Object> values) {
        addAnnotation(annotation, values, RetentionPolicy.RUNTIME);
    }


    /**
     * Adds an annotation and its member values, if the annotation already exists the data will be merged with existing
     * values replaced.
     *
     * @param annotation      The annotation
     * @param values          The values
     * @param retentionPolicy The retention policy
     */
    @SuppressWarnings("WeakerAccess")
    protected void addAnnotation(String annotation, Map<CharSequence, Object> values, RetentionPolicy retentionPolicy) {
        if (annotation != null) {
            String repeatedName = getRepeatedName(annotation);
            Object v = values.get(AnnotationMetadata.VALUE_MEMBER);
            if (v instanceof io.micronaut.core.annotation.AnnotationValue[]) {
                io.micronaut.core.annotation.AnnotationValue[] avs = (io.micronaut.core.annotation.AnnotationValue[]) v;
                for (io.micronaut.core.annotation.AnnotationValue av : avs) {
                    addRepeatable(annotation, av);
                }
            } else if (v instanceof Iterable && repeatedName != null) {
                Iterable i = (Iterable) v;
                for (Object o : i) {
                    if (o instanceof io.micronaut.core.annotation.AnnotationValue) {
                        addRepeatable(annotation, ((io.micronaut.core.annotation.AnnotationValue) o));
                    }
                }
            } else {
                Map<String, Map<CharSequence, Object>> allAnnotations = getAllAnnotations();
                addAnnotation(annotation, values, null, allAnnotations, false, retentionPolicy);
            }
        }
    }

    /**
     * Adds an annotation directly declared on the element and its member values, if the annotation already exists the
     * data will be merged with existing values replaced.
     *
     * @param annotation The annotation
     * @param values     The values
     */
    protected final void addDefaultAnnotationValues(String annotation, Map<CharSequence, Object> values) {
        if (annotation != null) {
            Map<String, Map<CharSequence, Object>> annotationDefaults = this.annotationDefaultValues;
            if (annotationDefaults == null) {
                this.annotationDefaultValues = new LinkedHashMap<>();
                annotationDefaults = this.annotationDefaultValues;
            }

            putValues(annotation, values, annotationDefaults);
        }
    }

    /**
     * Returns whether annotation defaults are registered for the give annotation. Used by generated byte code. DO NOT REMOVE.
     *
     * @param annotation The annotation name
     * @return True if defaults have already been registered
     */
    @SuppressWarnings("unused")
    @Internal
    @UsedByGeneratedCode
    public static boolean areAnnotationDefaultsRegistered(String annotation) {
        return AnnotationMetadataSupport.hasDefaultValues(annotation);
    }

    /**
     * Registers annotation default values. Used by generated byte code. DO NOT REMOVE.
     *
     * @param annotation    The annotation name
     * @param defaultValues The default values
     */
    @SuppressWarnings("unused")
    @Internal
    @UsedByGeneratedCode
    public static void registerAnnotationDefaults(String annotation, Map<String, Object> defaultValues) {
        AnnotationMetadataSupport.registerDefaultValues(annotation, defaultValues);
    }

    /**
     * Registers annotation default values. Used by generated byte code. DO NOT REMOVE.
     *
     * @param annotation    The annotation name
     * @param defaultValues The default values
     */
    @SuppressWarnings("unused")
    @Internal
    @UsedByGeneratedCode
    public static void registerAnnotationDefaults(AnnotationClassValue<?> annotation, Map<String, Object> defaultValues) {
        AnnotationMetadataSupport.registerDefaultValues(annotation, defaultValues);
    }

    /**
     * Registers annotation default values. Used by generated byte code. DO NOT REMOVE.
     *
     * @param annotation The annotation
     */
    @SuppressWarnings("unused")
    @Internal
    @UsedByGeneratedCode
    public static void registerAnnotationType(AnnotationClassValue<?> annotation) {
        AnnotationMetadataSupport.registerAnnotationType(annotation);
    }

    /**
     * Registers repeatable annotations. Annotation container -> annotations item. Used by generated byte code. DO NOT REMOVE.
     *
     * @param repeatableAnnotations The annotation
     */
    @SuppressWarnings("unused")
    @Internal
    @UsedByGeneratedCode
    public static void registerRepeatableAnnotations(Map<String, String> repeatableAnnotations) {
        AnnotationMetadataSupport.registerRepeatableAnnotations(repeatableAnnotations);
    }

    /**
     * Adds a repeatable annotation value. If a value already exists will be added
     *
     * @param annotationName  The annotation name
     * @param annotationValue The annotation value
     */
    protected void addRepeatable(String annotationName, io.micronaut.core.annotation.AnnotationValue annotationValue) {
        addRepeatable(annotationName, annotationValue, annotationValue.getRetentionPolicy());
    }

    /**
     * Adds a repeatable annotation value. If a value already exists will be added
     *
     * @param annotationName  The annotation name
     * @param annotationValue The annotation value
     * @param retentionPolicy The retention policy
     */
    protected void addRepeatable(String annotationName, io.micronaut.core.annotation.AnnotationValue annotationValue, RetentionPolicy retentionPolicy) {
        if (StringUtils.isNotEmpty(annotationName) && annotationValue != null) {
            Map<String, Map<CharSequence, Object>> allAnnotations = getAllAnnotations();

            addRepeatableInternal(annotationName, annotationValue, allAnnotations, retentionPolicy);
        }
    }

    /**
     * Adds a repeatable stereotype value. If a value already exists will be added
     *
     * @param parents         The parent annotations
     * @param stereotype      The annotation name
     * @param annotationValue The annotation value
     */
    protected void addRepeatableStereotype(List<String> parents, String stereotype, io.micronaut.core.annotation.AnnotationValue annotationValue) {
        Map<String, Map<CharSequence, Object>> allStereotypes = getAllStereotypes();
        List<String> annotationList = getAnnotationsByStereotypeInternal(stereotype);
        for (String parentAnnotation : parents) {
            if (!annotationList.contains(parentAnnotation)) {
                annotationList.add(parentAnnotation);
            }
        }

        addRepeatableInternal(stereotype, annotationValue, allStereotypes, RetentionPolicy.RUNTIME);
    }

    /**
     * Adds a repeatable declared stereotype value. If a value already exists will be added
     *
     * @param parents         The parent annotations
     * @param stereotype      The annotation name
     * @param annotationValue The annotation value
     */
    protected void addDeclaredRepeatableStereotype(List<String> parents, String stereotype, io.micronaut.core.annotation.AnnotationValue annotationValue) {
        Map<String, Map<CharSequence, Object>> declaredStereotypes = getDeclaredStereotypesInternal();
        List<String> annotationList = getAnnotationsByStereotypeInternal(stereotype);
        for (String parentAnnotation : parents) {
            if (!annotationList.contains(parentAnnotation)) {
                annotationList.add(parentAnnotation);
            }
        }

        addRepeatableInternal(stereotype, annotationValue, declaredStereotypes, RetentionPolicy.RUNTIME);
        addRepeatableInternal(stereotype, annotationValue, getAllStereotypes(), RetentionPolicy.RUNTIME);
    }

    /**
     * Adds a repeatable annotation value. If a value already exists will be added
     *
     * @param annotationName  The annotation name
     * @param annotationValue The annotation value
     */
    protected void addDeclaredRepeatable(String annotationName, io.micronaut.core.annotation.AnnotationValue annotationValue) {
        addDeclaredRepeatable(annotationName, annotationValue, annotationValue.getRetentionPolicy());
    }

    /**
     * Adds a repeatable annotation value. If a value already exists will be added
     *
     * @param annotationName  The annotation name
     * @param annotationValue The annotation value
     * @param retentionPolicy The retention policy
     */
    protected void addDeclaredRepeatable(String annotationName, io.micronaut.core.annotation.AnnotationValue annotationValue, RetentionPolicy retentionPolicy) {
        if (StringUtils.isNotEmpty(annotationName) && annotationValue != null) {
            Map<String, Map<CharSequence, Object>> allAnnotations = getDeclaredAnnotationsInternal();

            addRepeatableInternal(annotationName, annotationValue, allAnnotations, retentionPolicy);

            addRepeatable(annotationName, annotationValue);
        }
    }

    /**
     * Adds a stereotype and its member values, if the annotation already exists the data will be merged with existing
     * values replaced.
     *
     * @param parentAnnotations The parent annotations
     * @param stereotype        The annotation
     * @param values            The values
     */
    @SuppressWarnings("WeakerAccess")
    protected final void addStereotype(List<String> parentAnnotations, String stereotype, Map<CharSequence, Object> values) {
        addStereotype(parentAnnotations, stereotype, values, RetentionPolicy.RUNTIME);
    }


    /**
     * Adds a stereotype and its member values, if the annotation already exists the data will be merged with existing
     * values replaced.
     *
     * @param parentAnnotations The parent annotations
     * @param stereotype        The annotation
     * @param values            The values
     * @param retentionPolicy   The retention policy
     */
    @SuppressWarnings("WeakerAccess")
    protected final void addStereotype(List<String> parentAnnotations, String stereotype, Map<CharSequence, Object> values, RetentionPolicy retentionPolicy) {
        if (stereotype != null) {
            String repeatedName = getRepeatedName(stereotype);
            if (repeatedName != null) {
                Object v = values.get(AnnotationMetadata.VALUE_MEMBER);
                if (v instanceof io.micronaut.core.annotation.AnnotationValue[]) {
                    io.micronaut.core.annotation.AnnotationValue[] avs = (io.micronaut.core.annotation.AnnotationValue[]) v;
                    for (io.micronaut.core.annotation.AnnotationValue av : avs) {
                        addRepeatableStereotype(parentAnnotations, stereotype, av);
                    }
                } else if (v instanceof Iterable) {
                    Iterable i = (Iterable) v;
                    for (Object o : i) {
                        if (o instanceof io.micronaut.core.annotation.AnnotationValue) {
                            addRepeatableStereotype(parentAnnotations, stereotype, (io.micronaut.core.annotation.AnnotationValue) o);
                        }
                    }
                }
            } else {
                Map<String, Map<CharSequence, Object>> allStereotypes = getAllStereotypes();
                List<String> annotationList = getAnnotationsByStereotypeInternal(stereotype);
                if (!parentAnnotations.isEmpty()) {
                    final String parentAnnotation = CollectionUtils.last(parentAnnotations);
                    if (!annotationList.contains(parentAnnotation)) {
                        annotationList.add(parentAnnotation);
                    }
                }

                // add to stereotypes
                addAnnotation(
                        stereotype,
                        values,
                        null,
                        allStereotypes,
                        false,
                        retentionPolicy
                );
            }
        }
    }

    /**
     * Adds a stereotype and its member values, if the annotation already exists the data will be merged with existing
     * values replaced.
     *
     * @param parentAnnotations The parent annotations
     * @param stereotype        The annotation
     * @param values            The values
     */
    @SuppressWarnings("WeakerAccess")
    protected void addDeclaredStereotype(List<String> parentAnnotations, String stereotype, Map<CharSequence, Object> values) {
        addDeclaredStereotype(parentAnnotations, stereotype, values, RetentionPolicy.RUNTIME);
    }

    /**
     * Adds a stereotype and its member values, if the annotation already exists the data will be merged with existing
     * values replaced.
     *
     * @param parentAnnotations The parent annotations
     * @param stereotype        The annotation
     * @param values            The values
     * @param retentionPolicy   The retention policy
     */
    @SuppressWarnings("WeakerAccess")
    protected void addDeclaredStereotype(List<String> parentAnnotations, String stereotype, Map<CharSequence, Object> values, RetentionPolicy retentionPolicy) {
        if (stereotype != null) {
            String repeatedName = getRepeatedName(stereotype);
            if (repeatedName != null) {
                Object v = values.get(AnnotationMetadata.VALUE_MEMBER);
                if (v instanceof io.micronaut.core.annotation.AnnotationValue[]) {
                    io.micronaut.core.annotation.AnnotationValue[] avs = (io.micronaut.core.annotation.AnnotationValue[]) v;
                    for (io.micronaut.core.annotation.AnnotationValue av : avs) {
                        addDeclaredRepeatableStereotype(parentAnnotations, stereotype, av);
                    }
                } else if (v instanceof Iterable) {
                    Iterable i = (Iterable) v;
                    for (Object o : i) {
                        if (o instanceof io.micronaut.core.annotation.AnnotationValue) {
                            addDeclaredRepeatableStereotype(parentAnnotations, stereotype, (io.micronaut.core.annotation.AnnotationValue) o);
                        }
                    }
                }
            } else {
                Map<String, Map<CharSequence, Object>> declaredStereotypes = getDeclaredStereotypesInternal();
                Map<String, Map<CharSequence, Object>> allStereotypes = getAllStereotypes();
                List<String> annotationList = getAnnotationsByStereotypeInternal(stereotype);
                if (!parentAnnotations.isEmpty()) {
                    final String parentAnnotation = CollectionUtils.last(parentAnnotations);
                    if (!annotationList.contains(parentAnnotation)) {
                        annotationList.add(parentAnnotation);
                    }
                }

                addAnnotation(
                        stereotype,
                        values,
                        declaredStereotypes,
                        allStereotypes,
                        true,
                        retentionPolicy
                );
            }

        }
    }

    /**
     * Adds an annotation directly declared on the element and its member values, if the annotation already exists the
     * data will be merged with existing values replaced.
     *
     * @param annotation The annotation
     * @param values     The values
     */
    protected void addDeclaredAnnotation(String annotation, Map<CharSequence, Object> values) {
        addDeclaredAnnotation(annotation, values, RetentionPolicy.RUNTIME);
    }

    /**
     * Adds an annotation directly declared on the element and its member values, if the annotation already exists the
     * data will be merged with existing values replaced.
     *
     * @param annotation      The annotation
     * @param values          The values
     * @param retentionPolicy The retention policy
     */
    protected void addDeclaredAnnotation(String annotation, Map<CharSequence, Object> values, RetentionPolicy retentionPolicy) {
        if (annotation != null) {
            boolean hasOtherMembers = false;
            String repeatedName = getRepeatedName(annotation);
            if (repeatedName != null) {
                for (Map.Entry<CharSequence, Object> entry: values.entrySet()) {
                    if (entry.getKey().equals(AnnotationMetadata.VALUE_MEMBER)) {
                        Object v = entry.getValue();
                        if (v instanceof io.micronaut.core.annotation.AnnotationValue[]) {
                            io.micronaut.core.annotation.AnnotationValue[] avs = (io.micronaut.core.annotation.AnnotationValue[]) v;
                            for (io.micronaut.core.annotation.AnnotationValue av : avs) {
                                addDeclaredRepeatable(annotation, av);
                            }
                        } else if (v instanceof Iterable) {
                            Iterable i = (Iterable) v;
                            for (Object o : i) {
                                if (o instanceof io.micronaut.core.annotation.AnnotationValue) {
                                    addDeclaredRepeatable(annotation, ((io.micronaut.core.annotation.AnnotationValue) o));
                                }
                            }
                        }
                    } else {
                        hasOtherMembers = true;
                    }
                }
            }

            if (repeatedName == null || hasOtherMembers) {
                Map<String, Map<CharSequence, Object>> declaredAnnotations = getDeclaredAnnotationsInternal();
                Map<String, Map<CharSequence, Object>> allAnnotations = getAllAnnotations();
                addAnnotation(annotation, values, declaredAnnotations, allAnnotations, true, retentionPolicy);
            }
        }
    }

    /**
     * Dump the values.
     */
    @SuppressWarnings("unused")
    @Internal
    void dump() {
        System.out.println("declaredAnnotations = " + declaredAnnotations);
        System.out.println("declaredStereotypes = " + declaredStereotypes);
        System.out.println("allAnnotations = " + allAnnotations);
        System.out.println("allStereotypes = " + allStereotypes);
        System.out.println("annotationsByStereotype = " + annotationsByStereotype);
    }

    private <T extends Annotation> List<io.micronaut.core.annotation.AnnotationValue<T>> resolveAnnotationValuesByType(Class<T> annotationType, Map<String, Map<CharSequence, Object>> sourceAnnotations, Map<String, Map<CharSequence, Object>> sourceStereotypes) {
        Repeatable repeatable = annotationType.getAnnotation(Repeatable.class);
        if (repeatable != null) {
            Class<? extends Annotation> repeatableType = repeatable.value();
            final String repeatableTypeName = repeatableType.getName();
            return resolveRepeatableAnnotations(repeatableTypeName,
                                                sourceStereotypes,
                                                sourceAnnotations
            );
        }
        return null;
    }

    @Nullable
    private <T extends Annotation> List<AnnotationValue<T>> resolveRepeatableAnnotations(String repeatableTypeName,
                                                                                         Map<String, Map<CharSequence, Object>> sourceStereotypes,
                                                                                         Map<String, Map<CharSequence, Object>> sourceAnnotations) {
        if (hasStereotype(repeatableTypeName)) {
            List<AnnotationValue<T>> results = new ArrayList<>();
            if (sourceAnnotations != null) {
                Map<CharSequence, Object> values = sourceAnnotations.get(repeatableTypeName);
                addAnnotationValuesFromData(results, values);
            }

            if (sourceStereotypes != null) {
                Map<CharSequence, Object> values = sourceStereotypes.get(repeatableTypeName);
                addAnnotationValuesFromData(results, values);
            }

            return results;
        }
        return null;
    }

    private void addAnnotation(String annotation,
                               Map<CharSequence, Object> values,
                               Map<String, Map<CharSequence, Object>> declaredAnnotations,
                               Map<String, Map<CharSequence, Object>> allAnnotations,
                               boolean isDeclared,
                               RetentionPolicy retentionPolicy) {
        if (isDeclared && declaredAnnotations != null) {
            putValues(annotation, values, declaredAnnotations);
        }
        putValues(annotation, values, allAnnotations);

        if (retentionPolicy == RetentionPolicy.SOURCE) {
            addSourceRetentionAnnotation(annotation);
        }
    }

    private void addSourceRetentionAnnotation(String annotation) {
        if (sourceRetentionAnnotations == null) {
            sourceRetentionAnnotations = new HashSet<>(5);
        }
        sourceRetentionAnnotations.add(annotation);
    }

    private void putValues(String annotation, Map<CharSequence, Object> values, Map<String, Map<CharSequence, Object>> currentAnnotationValues) {
        Map<CharSequence, Object> existing = currentAnnotationValues.get(annotation);
        boolean hasValues = CollectionUtils.isNotEmpty(values);
        if (existing != null && hasValues) {
            if (existing.isEmpty()) {
                existing = new LinkedHashMap<>();
                currentAnnotationValues.put(annotation, existing);
            }
            for (CharSequence key : values.keySet()) {
                if (!existing.containsKey(key)) {
                    existing.put(key, values.get(key));
                }
            }
        } else {
            if (!hasValues) {
                existing = existing == null ? Collections.emptyMap() : existing;
            } else {
                existing = new LinkedHashMap<>(values.size());
                existing.putAll(values);
            }
            currentAnnotationValues.put(annotation, existing);
        }
    }

    @SuppressWarnings("MagicNumber")
    private Map<String, Map<CharSequence, Object>> getAllStereotypes() {
        Map<String, Map<CharSequence, Object>> stereotypes = this.allStereotypes;
        if (stereotypes == null) {
            stereotypes = new HashMap<>(3);
            this.allStereotypes = stereotypes;
        }
        return stereotypes;
    }

    @SuppressWarnings("MagicNumber")
    private Map<String, Map<CharSequence, Object>> getDeclaredStereotypesInternal() {
        Map<String, Map<CharSequence, Object>> stereotypes = this.declaredStereotypes;
        if (stereotypes == null) {
            stereotypes = new HashMap<>(3);
            this.declaredStereotypes = stereotypes;
        }
        return stereotypes;
    }

    @SuppressWarnings("MagicNumber")
    private Map<String, Map<CharSequence, Object>> getAllAnnotations() {
        Map<String, Map<CharSequence, Object>> annotations = this.allAnnotations;
        if (annotations == null) {
            annotations = new HashMap<>(3);
            this.allAnnotations = annotations;
        }
        return annotations;
    }

    @SuppressWarnings("MagicNumber")
    private Map<String, Map<CharSequence, Object>> getDeclaredAnnotationsInternal() {
        Map<String, Map<CharSequence, Object>> annotations = this.declaredAnnotations;
        if (annotations == null) {
            annotations = new HashMap<>(3);
            this.declaredAnnotations = annotations;
        }
        return annotations;
    }

    private List<String> getAnnotationsByStereotypeInternal(String stereotype) {
        return getAnnotationsByStereotypeInternal().computeIfAbsent(stereotype, s -> new ArrayList<>());
    }

    private String getRepeatedName(String annotation) {
        if (repeated != null) {
            return repeated.get(annotation);
        }
        return null;
    }

    @SuppressWarnings("MagicNumber")
    private Map<String, List<String>> getAnnotationsByStereotypeInternal() {
        Map<String, List<String>> annotations = this.annotationsByStereotype;
        if (annotations == null) {
            annotations = new HashMap<>(3);
            this.annotationsByStereotype = annotations;
        }
        return annotations;
    }

    private @Nullable
    Object getRawSingleValue(@NonNull String annotation, @NonNull String member, @Nullable Function<Object, Object> valueMapper) {
        Object rawValue = getRawValue(annotation, member);
        if (rawValue != null) {
            if (rawValue.getClass().isArray()) {
                int len = Array.getLength(rawValue);
                if (len > 0) {
                    rawValue = Array.get(rawValue, 0);
                }
            } else if (rawValue instanceof Iterable) {
                Iterator i = ((Iterable) rawValue).iterator();
                if (i.hasNext()) {
                    rawValue = i.next();
                }
            }
        }
        if (valueMapper != null && rawValue instanceof CharSequence) {
            return valueMapper.apply(rawValue);
        } else {
            return rawValue;
        }
    }

    @Nullable
    private Object getRawValue(@NonNull String annotation, @NonNull String member) {
        Object rawValue = null;
        if (allAnnotations != null && StringUtils.isNotEmpty(annotation)) {
            Map<CharSequence, Object> values = allAnnotations.get(annotation);
            if (values != null) {
                rawValue = values.get(member);
            } else if (allStereotypes != null) {
                values = allStereotypes.get(annotation);
                if (values != null) {
                    rawValue = values.get(member);
                }
            }
        }
        return rawValue;
    }

    private void addRepeatableInternal(
            String annotationName,
            io.micronaut.core.annotation.AnnotationValue annotationValue,
            Map<String, Map<CharSequence, Object>> allAnnotations,
            RetentionPolicy retentionPolicy) {
        addRepeatableInternal(annotationName, AnnotationMetadata.VALUE_MEMBER, annotationValue, allAnnotations, retentionPolicy);
    }

    private void addRepeatableInternal(
            String annotationName,
            String member,
            io.micronaut.core.annotation.AnnotationValue annotationValue,
            Map<String, Map<CharSequence, Object>> allAnnotations,
            RetentionPolicy retentionPolicy) {
        if (repeated == null) {
            repeated = new HashMap<>(2);
        }

        repeated.put(annotationName, annotationValue.getAnnotationName());
        if (retentionPolicy == RetentionPolicy.SOURCE) {
            addSourceRetentionAnnotation(annotationName);
        }

        Map<CharSequence, Object> values = allAnnotations.computeIfAbsent(annotationName, s -> new HashMap<>());
        Object v = values.get(member);
        if (v != null) {
            if (v.getClass().isArray()) {
                Object[] array = (Object[]) v;
                Set newValues = new LinkedHashSet(array.length + 1);
                newValues.addAll(Arrays.asList(array));
                newValues.add(annotationValue);
                values.put(member, newValues);
            } else if (v instanceof Collection) {
                ((Collection) v).add(annotationValue);
            }
        } else {
            Set<Object> newValues = new LinkedHashSet<>(2);
            newValues.add(annotationValue);
            values.put(member, newValues);
        }
    }

    /**
     * <p>Sets a member of the given {@link AnnotationMetadata} return a new annotation metadata instance without
     * mutating the existing.</p>
     *
     * <p>WARNING: for internal use only be the framework</p>
     *
     * @param annotationMetadata The metadata
     * @param annotationName     The annotation name
     * @param member             The member
     * @param value              The value
     * @return The metadata
     */
    @Internal
    public static AnnotationMetadata mutateMember(
            AnnotationMetadata annotationMetadata,
            String annotationName,
            String member,
            Object value) {

        return mutateMember(annotationMetadata, annotationName, Collections.singletonMap(member, value));
    }

    /**
     * Contributes defaults to the given target.
     *
     * <p>WARNING: for internal use only be the framework</p>
     *
     * @param target The target
     * @param source The source
     */
    @Internal
    public static void contributeDefaults(AnnotationMetadata target, AnnotationMetadata source) {
        if (source instanceof AnnotationMetadataHierarchy) {
            source = source.getDeclaredMetadata();
        }
        if (target instanceof DefaultAnnotationMetadata && source instanceof DefaultAnnotationMetadata) {
            DefaultAnnotationMetadata damTarget = (DefaultAnnotationMetadata) target;
            DefaultAnnotationMetadata damSource = (DefaultAnnotationMetadata) source;
            final Map<String, Map<CharSequence, Object>> existingDefaults = damTarget.annotationDefaultValues;
            if (existingDefaults != null) {
                final Map<String, Map<CharSequence, Object>> additionalDefaults = damSource.annotationDefaultValues;
                if (additionalDefaults != null) {
                    existingDefaults.putAll(
                            additionalDefaults
                    );
                }
            } else {
                final Map<String, Map<CharSequence, Object>> additionalDefaults = damSource.annotationDefaultValues;
                if (additionalDefaults != null) {
                    additionalDefaults.forEach(damTarget::addDefaultAnnotationValues);
                }
            }
        }
        contributeRepeatable(target, source);
    }

    /**
     * Contributes repeatable annotation metadata to the given target.
     *
     * <p>WARNING: for internal use only be the framework</p>
     *
     * @param target The target
     * @param source The source
     */
    @Internal
    public static void contributeRepeatable(AnnotationMetadata target, AnnotationMetadata source) {
        if (source instanceof AnnotationMetadataHierarchy) {
            source = source.getDeclaredMetadata();
        }
        if (target instanceof DefaultAnnotationMetadata && source instanceof DefaultAnnotationMetadata) {
            DefaultAnnotationMetadata damTarget = (DefaultAnnotationMetadata) target;
            DefaultAnnotationMetadata damSource = (DefaultAnnotationMetadata) source;
            if (damSource.repeated != null && !damSource.repeated.isEmpty()) {
                if (damTarget.repeated == null) {
                    damTarget.repeated = new HashMap<>(damSource.repeated);
                } else {
                    damTarget.repeated.putAll(damSource.repeated);
                }
            }
        }
    }

    /**
     * Contributes repeatable annotation metadata to the given class element.
     *
     * <p>WARNING: for internal use only be the framework</p>
     *
     * @param target        The target
     * @param classElement  The source
     */
    @Internal
    public static void contributeRepeatable(AnnotationMetadata target, ClassElement classElement) {
       contributeRepeatable(target, classElement, new HashSet<>());
    }

    private static void contributeRepeatable(AnnotationMetadata target, ClassElement classElement, Set<ClassElement> alreadySeen) {
        alreadySeen.add(classElement);
        contributeRepeatable(target, classElement.getAnnotationMetadata());
        for (ClassElement element : classElement.getTypeArguments().values()) {
            if (alreadySeen.contains(classElement)) {
                continue;
            }
            contributeRepeatable(target, element);
        }
    }

    /**
     * <p>Sets a member of the given {@link AnnotationMetadata} return a new annotation metadata instance without
     * mutating the existing.</p>
     *
     * <p>WARNING: for internal use only be the framework</p>
     *
     * @param annotationMetadata The metadata
     * @param annotationName     The annotation name
     * @param members            The key/value set of members and values
     * @return The metadata
     */
    @Internal
    public static AnnotationMetadata mutateMember(
            AnnotationMetadata annotationMetadata,
            String annotationName,
            Map<CharSequence, Object> members) {
        if (StringUtils.isEmpty(annotationName)) {
            throw new IllegalArgumentException("Argument [annotationName] cannot be blank");
        }
        if (!members.isEmpty()) {
            for (Map.Entry<CharSequence, Object> entry : members.entrySet()) {
                if (StringUtils.isEmpty(entry.getKey())) {
                    throw new IllegalArgumentException("Argument [members] cannot have a blank key");
                }
                if (entry.getValue() == null) {
                    throw new IllegalArgumentException("Argument [members] cannot have a null value. Key [" + entry.getKey() + "]");
                }
            }
        }
        if (!(annotationMetadata instanceof DefaultAnnotationMetadata)) {
            MutableAnnotationMetadata mutableAnnotationMetadata = new MutableAnnotationMetadata();
            mutableAnnotationMetadata.addDeclaredAnnotation(annotationName, members);
            return mutableAnnotationMetadata;
        } else {
            DefaultAnnotationMetadata defaultMetadata = (DefaultAnnotationMetadata) annotationMetadata;

            defaultMetadata = defaultMetadata.clone();

            defaultMetadata
                    .addDeclaredAnnotation(annotationName, members);

            return defaultMetadata;
        }
    }

    /**
     * Removes an annotation for the given predicate.
     * @param predicate The predicate
     * @param <A> The annotation
     */
    protected <A extends Annotation> void removeAnnotationIf(
            @NonNull Predicate<AnnotationValue<A>> predicate) {
        removeAnnotationsIf(predicate, this.declaredAnnotations);
        removeAnnotationsIf(predicate, this.allAnnotations);
    }

    private <A extends Annotation> void removeAnnotationsIf(@NonNull Predicate<AnnotationValue<A>> predicate, Map<String, Map<CharSequence, Object>> annotations) {
        if (annotations != null) {
            annotations.entrySet().removeIf(entry -> {
                final String annotationName = entry.getKey();
                if (predicate.test(new AnnotationValue<>(annotationName, entry.getValue()))) {
                    removeFromStereotypes(annotationName, annotations);
                    return true;
                }
                return false;
            });
        }
    }

    /**
     * Removes an annotation for the given annotation type.
     * @param annotationType The annotation type
     * @since 3.0.0
     */
    protected void removeAnnotation(String annotationType) {
        if (annotationType != null) {
            if (annotationDefaultValues != null) {
                this.annotationDefaultValues.remove(annotationType);
            }
            if (allAnnotations != null) {
                this.allAnnotations.remove(annotationType);
            }
            final Map<String, Map<CharSequence, Object>> declaredAnnotations = this.declaredAnnotations;
            if (declaredAnnotations != null) {
                declaredAnnotations.remove(annotationType);
                removeFromStereotypes(annotationType, declaredAnnotations);
            }
            if (this.repeated != null) {
                this.repeated.remove(annotationType);
            }
        }
    }

    /**
     * Removes a stereotype annotation for the given annotation type.
     * @param annotationType The annotation type
     * @since 3.0.0
     */
    protected void removeStereotype(String annotationType) {
        if (annotationType != null) {
            if (annotationsByStereotype != null && annotationsByStereotype.remove(annotationType) != null) {
                if (allStereotypes != null) {
                    this.allStereotypes.remove(annotationType);
                }
                if (declaredStereotypes != null) {
                    this.declaredStereotypes.remove(annotationType);
                }

                final Iterator<Map.Entry<String, List<String>>> i = annotationsByStereotype.entrySet().iterator();
                while (i.hasNext()) {
                    Map.Entry<String, List<String>> entry = i.next();
                    final List<String> value = entry.getValue();
                    if (value.remove(annotationType)) {
                        if (value.isEmpty()) {
                            i.remove();
                        }
                    }
                }
            }
        }
    }

    private void removeFromStereotypes(String annotationType, Map<String, Map<CharSequence, Object>> declaredAnnotations) {
        if (annotationsByStereotype != null) {
            final Iterator<Map.Entry<String, List<String>>> i = annotationsByStereotype.entrySet().iterator();
            Set<String> toBeRemoved = CollectionUtils.setOf(annotationType);
            while (i.hasNext()) {
                final Map.Entry<String, List<String>> entry = i.next();
                final String stereotypeName = entry.getKey();
                final List<String> value = entry.getValue();
                if (value.removeAll(toBeRemoved)) {
                    if (value.isEmpty()) {
                        toBeRemoved.add(stereotypeName);
                        i.remove();
                        if (allStereotypes != null) {
                            this.allStereotypes.remove(stereotypeName);
                        }
                        if (declaredStereotypes != null) {
                            this.declaredStereotypes.remove(stereotypeName);
                        }
                        if (annotationDefaultValues != null) {
                            annotationDefaultValues.remove(stereotypeName);
                        }
                    }

                    if (AnnotationUtil.ANN_AROUND.equals(stereotypeName) || AnnotationUtil.ANN_INTRODUCTION.equals(stereotypeName) || AnnotationUtil.ANN_AROUND_CONSTRUCT.equals(stereotypeName)) {
                        // purge from interceptor binding
                        purgeInterceptorBindings(declaredAnnotations, toBeRemoved);
                        purgeInterceptorBindings(this.allAnnotations, toBeRemoved);
                    }
                }
            }
        }
    }

    private void purgeInterceptorBindings(Map<String, Map<CharSequence, Object>> declaredAnnotations, Set<String> toBeRemoved) {
        if (declaredAnnotations != null) {
            final Map<CharSequence, Object> v = declaredAnnotations.get(AnnotationUtil.ANN_INTERCEPTOR_BINDINGS);
            if (v != null) {
                final Object o = v.get(AnnotationMetadata.VALUE_MEMBER);
                if (o instanceof Collection) {
                    Collection<AnnotationValue<?>> col = (Collection) o;
                    col.removeIf(av -> Arrays.stream(av.annotationClassValues(AnnotationMetadata.VALUE_MEMBER))
                            .anyMatch(acv -> toBeRemoved.contains(acv.getName())));

                    if (col.isEmpty()) {
                        declaredAnnotations.remove(AnnotationUtil.ANN_INTERCEPTOR_BINDINGS);
                    }
                }
            }
        }
    }
}<|MERGE_RESOLUTION|>--- conflicted
+++ resolved
@@ -1398,21 +1398,12 @@
 
     @Override
     public DefaultAnnotationMetadata clone() {
-<<<<<<< HEAD
-        return new DefaultAnnotationMetadata(
+        DefaultAnnotationMetadata cloned = new DefaultAnnotationMetadata(
                 declaredAnnotations != null ? cloneMapOfMapValue(declaredAnnotations) : null,
                 declaredStereotypes != null ? cloneMapOfMapValue(declaredStereotypes) : null,
                 allStereotypes != null ? cloneMapOfMapValue(allStereotypes) : null,
                 allAnnotations != null ? cloneMapOfMapValue(allAnnotations) : null,
                 annotationsByStereotype != null ? cloneMapOfListValue(annotationsByStereotype) : null,
-=======
-        DefaultAnnotationMetadata cloned = new DefaultAnnotationMetadata(
-                declaredAnnotations != null ? new HashMap<>(declaredAnnotations) : null,
-                declaredStereotypes != null ? new HashMap<>(declaredStereotypes) : null,
-                allStereotypes != null ? new HashMap<>(allStereotypes) : null,
-                allAnnotations != null ? new HashMap<>(allAnnotations) : null,
-                annotationsByStereotype != null ? new HashMap<>(annotationsByStereotype) : null,
->>>>>>> 1cf8fd81
                 hasPropertyExpressions
         );
         if (repeated != null) {
