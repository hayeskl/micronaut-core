--- conflicted
+++ resolved
@@ -76,14 +76,10 @@
     <!-- See http://checkstyle.sf.net/config_filters.html#SuppressWarningsFilter -->
     <module name="SuppressWarningsFilter"/>
 
-<<<<<<< HEAD
-    <module name="TreeWalker">
-=======
      <module name="TreeWalker">
 
         <!-- Needed for SuppressWarningsFilter -->
         <module name="SuppressWarningsHolder"/>
->>>>>>> 53189f78
 
         <!-- Needed for SuppressWarningsFilter -->
         <module name="SuppressWarningsHolder"/>
