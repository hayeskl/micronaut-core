/*
 * Copyright 2017-2020 original authors
 *
 * Licensed under the Apache License, Version 2.0 (the "License");
 * you may not use this file except in compliance with the License.
 * You may obtain a copy of the License at
 *
 * https://www.apache.org/licenses/LICENSE-2.0
 *
 * Unless required by applicable law or agreed to in writing, software
 * distributed under the License is distributed on an "AS IS" BASIS,
 * WITHOUT WARRANTIES OR CONDITIONS OF ANY KIND, either express or implied.
 * See the License for the specific language governing permissions and
 * limitations under the License.
 */
package io.micronaut.annotation.processing;

import io.micronaut.core.annotation.Nullable;
import io.micronaut.core.reflect.ReflectionUtils;
import io.micronaut.core.util.ArrayUtils;
import io.micronaut.inject.writer.AbstractClassWriterOutputVisitor;
import io.micronaut.inject.writer.ClassGenerationException;
import io.micronaut.inject.writer.GeneratedFile;

import javax.annotation.processing.Filer;
import javax.lang.model.element.Element;
import javax.tools.FileObject;
import javax.tools.JavaFileObject;
import javax.tools.StandardLocation;
import java.io.FileNotFoundException;
import java.io.FilterOutputStream;
import java.io.IOException;
import java.io.InputStream;
import java.io.OutputStream;
import java.io.Reader;
import java.io.Writer;
import java.lang.reflect.Field;
import java.lang.reflect.Method;
import java.net.URI;
import java.util.*;

/**
 * An implementation of {@link io.micronaut.inject.writer.ClassWriterOutputVisitor} for annotation processing.
 *
 * @author Graeme Rocher
 * @since 1.0
 */
public class AnnotationProcessingOutputVisitor extends AbstractClassWriterOutputVisitor {
<<<<<<< HEAD
    private static final Field FILTER_OUTPUT_STREAM_OUT = ReflectionUtils.findField(FilterOutputStream.class, "out")
            .map(field -> {
                try {
                    field.setAccessible(true);
                    return field;
                } catch (Exception e) {
                    return null;
                }
            })
            .orElse(null);
=======

    private static final Field FILTER_OUTPUT_STREAM_OUT = ReflectionUtils.findField(FilterOutputStream.class, "out")
        .map(field -> {
            try {
                addOpenJavaModules(FilterOutputStream.class, AnnotationProcessingOutputVisitor.class);
                field.setAccessible(true);
                return field;
            } catch (Exception e) {
                return null;
            }
        })
        .orElse(null);
>>>>>>> ecaa5997

    private final Filer filer;
    private final Map<String, Optional<GeneratedFile>> metaInfFiles = new LinkedHashMap<>();
    private final Map<String, FileObject> openedFiles = new LinkedHashMap<>();
    private final Map<String, Optional<GeneratedFile>> generatedFiles = new LinkedHashMap<>();
    private final boolean isGradleFiler;

<<<<<<< HEAD

=======
>>>>>>> ecaa5997
    /**
     * @param filer The {@link Filer} for creating new files
     */
    public AnnotationProcessingOutputVisitor(Filer filer) {
        super(isEclipseFiler(filer));
        this.filer = filer;
        final String filerName = filer.getClass().getName();
        this.isGradleFiler = filerName.startsWith("org.gradle.api") || filerName.startsWith("org.jetbrains.kotlin.kapt3");
    }

    //--add-opens=java.base/$hostPackageName=ALL-UNNAMED
    private static void addOpenJavaModules(Class<?> hostClass, Class<?> targetClass) {
        // For Java 9 and above
        try {
            Method getModule = Class.class.getMethod("getModule");
            Class<?> module = getModule.getReturnType();
            Method getPackageName = Class.class.getMethod("getPackageName");
            Method addOpens = module.getMethod("addOpens", String.class, module);
            Object hostModule = getModule.invoke(hostClass);
            String hostPackageName = (String) getPackageName.invoke(hostClass);
            Object actionModule = getModule.invoke(targetClass);
            addOpens.invoke(hostModule, hostPackageName, actionModule);
        } catch (Exception e) {
            // Ignore
        }
    }

    private static boolean isEclipseFiler(Filer filer) {
        return filer.getClass().getTypeName().startsWith("org.eclipse.jdt");
    }

    @Override
    public OutputStream visitClass(String classname, @Nullable io.micronaut.inject.ast.Element originatingElement) throws IOException {
        return visitClass(classname, new io.micronaut.inject.ast.Element[]{originatingElement});
    }

    @Override
    public OutputStream visitClass(String classname, io.micronaut.inject.ast.Element... originatingElements) throws IOException {
        JavaFileObject javaFileObject;
        Element[] nativeOriginatingElements;
        if (ArrayUtils.isNotEmpty(originatingElements)) {
            if (isGradleFiler) {
                // gradle filer only support single originating element for isolating processors
                final io.micronaut.inject.ast.Element e = originatingElements[0];
                final Object nativeType = e.getNativeType();
                if (nativeType instanceof Element) {
                    nativeOriginatingElements = new Element[] { (Element) nativeType };
                } else {
                    nativeOriginatingElements = new Element[0];
                }
            } else {
                // other compilers like the IntelliJ compiler support multiple
                List<Element> list = new ArrayList<>(originatingElements.length);
                for (io.micronaut.inject.ast.Element originatingElement : originatingElements) {
                    Object nativeType = originatingElement.getNativeType();
                    if (nativeType instanceof Element) {
                        list.add((Element) nativeType);
                    }
                }
                nativeOriginatingElements = list.toArray(new Element[0]);
            }
        } else {
            nativeOriginatingElements = new Element[0];
        }
        javaFileObject = filer.createClassFile(classname, nativeOriginatingElements);
        OutputStream os = javaFileObject.openOutputStream();
        return unwrapFilterOutputStream(os);
    }

    private OutputStream unwrapFilterOutputStream(OutputStream os) {
        // https://bugs.openjdk.java.net/browse/JDK-8255729
        // FilterOutputStream and JavacFiler$FilerOutputStream is always using write(int) and killing performance, unwrap if possible
        if (FILTER_OUTPUT_STREAM_OUT != null && os instanceof FilterOutputStream) {
            try {
                OutputStream osToWrite = (OutputStream) FILTER_OUTPUT_STREAM_OUT.get(os);
                if (osToWrite == null) {
                    return os;
                }
                return new OutputStream() {
                    @Override
                    public void write(int b) throws IOException {
                        osToWrite.write(b);
                    }

                    @Override
                    public void write(byte[] b) throws IOException {
                        osToWrite.write(b);
                    }

                    @Override
                    public void write(byte[] b, int off, int len) throws IOException {
                        osToWrite.write(b, off, len);
                    }

                    @Override
                    public void flush() throws IOException {
                        osToWrite.flush();
                    }

                    @Override
                    public void close() throws IOException {
                        // Close original output stream
                        os.close();
                    }
                };
            } catch (Exception e) {
                // Use original output stream if we cannot unwrap it
                return os;
            }
        }
        return os;
    }

    @Override
    @Deprecated
    public Optional<GeneratedFile> visitMetaInfFile(String path) {
        return visitMetaInfFile(path, io.micronaut.inject.ast.Element.EMPTY_ELEMENT_ARRAY);
    }

    @Override
    public Optional<GeneratedFile> visitMetaInfFile(String path, io.micronaut.inject.ast.Element... originatingElements) {
        return metaInfFiles.computeIfAbsent(path, s -> {
            String finalPath = "META-INF/" + path;
            Element[] nativeOriginatingElements = Arrays.stream(originatingElements)
                    .map(e -> (Element) e.getNativeType()).toArray(Element[]::new);
            return Optional.of(new GeneratedFileObject(finalPath, nativeOriginatingElements));
        });
    }

    @Override
    public Optional<GeneratedFile> visitGeneratedFile(String path) {
        return generatedFiles.computeIfAbsent(path, s -> Optional.of(new GeneratedFileObject(path, StandardLocation.SOURCE_OUTPUT)));
    }

    /**
     * Class to handle generated files by the annotation processor.
     */
    class GeneratedFileObject implements GeneratedFile {

        private final String path;
        private final StandardLocation classOutput;
        private final Element[] originatingElements;
        private FileObject inputObject;
        private FileObject outputObject;

        /**
         * @param path                The path for the generated file
         * @param originatingElements the originating elements
         */
        GeneratedFileObject(String path, Element... originatingElements) {
            this.path = path;
            this.classOutput = StandardLocation.CLASS_OUTPUT;
            this.originatingElements = originatingElements;
        }

        /**
         * @param path                The path for the generated file
         * @param location            The location
         * @param originatingElements The originating elements
         */
        GeneratedFileObject(String path, StandardLocation location, Element... originatingElements) {
            this.path = path;
            this.classOutput = location;
            this.originatingElements = originatingElements;
        }

        @Override
        public URI toURI() {
            try {
                return getOutputObject().toUri();
            } catch (IOException e) {
                throw new ClassGenerationException("Unable to return URI for file object: " + path);
            }
        }

        @Override
        public String getName() {
            return path;
        }

        @Override
        public Writer openWriter() throws IOException {
            return getOutputObject().openWriter();
        }

        @Override
        public OutputStream openOutputStream() throws IOException {
            return getOutputObject().openOutputStream();
        }

        @Override
        public InputStream openInputStream() throws IOException {
            if (inputObject == null) {
                inputObject = openFileForReading(path);
            }
            return inputObject.openInputStream();
        }

        @Override
        public Reader openReader() throws IOException {
            if (inputObject == null) {
                inputObject = openFileForReading(path);
            }
            return inputObject.openReader(true);
        }

        @Override
        public CharSequence getTextContent() throws IOException {
            try {
                if (inputObject == null) {
                    inputObject = openFileForReading(path);
                }
                return inputObject.getCharContent(true);
            } catch (FileNotFoundException e) {
                return null;
            }
        }

        private FileObject openFileForReading(String path) {
            return openedFiles.computeIfAbsent(path, s -> {
                try {
                    return filer.getResource(StandardLocation.CLASS_OUTPUT, "", path);
                } catch (IOException e) {
                    throw new ClassGenerationException("Unable to open file for path: " + path, e);
                }
            });
        }

        private FileObject getOutputObject() throws IOException {
            if (outputObject == null) {
                outputObject = filer.createResource(classOutput, "", path, originatingElements);
            }
            return outputObject;
        }
    }

}<|MERGE_RESOLUTION|>--- conflicted
+++ resolved
@@ -46,18 +46,6 @@
  * @since 1.0
  */
 public class AnnotationProcessingOutputVisitor extends AbstractClassWriterOutputVisitor {
-<<<<<<< HEAD
-    private static final Field FILTER_OUTPUT_STREAM_OUT = ReflectionUtils.findField(FilterOutputStream.class, "out")
-            .map(field -> {
-                try {
-                    field.setAccessible(true);
-                    return field;
-                } catch (Exception e) {
-                    return null;
-                }
-            })
-            .orElse(null);
-=======
 
     private static final Field FILTER_OUTPUT_STREAM_OUT = ReflectionUtils.findField(FilterOutputStream.class, "out")
         .map(field -> {
@@ -70,7 +58,6 @@
             }
         })
         .orElse(null);
->>>>>>> ecaa5997
 
     private final Filer filer;
     private final Map<String, Optional<GeneratedFile>> metaInfFiles = new LinkedHashMap<>();
@@ -78,10 +65,6 @@
     private final Map<String, Optional<GeneratedFile>> generatedFiles = new LinkedHashMap<>();
     private final boolean isGradleFiler;
 
-<<<<<<< HEAD
-
-=======
->>>>>>> ecaa5997
     /**
      * @param filer The {@link Filer} for creating new files
      */
