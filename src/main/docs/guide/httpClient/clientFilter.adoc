--- conflicted
+++ resolved
@@ -25,15 +25,9 @@
 
 To create an api:http.client.RxHttpClient[], Micronaut needs to resolve all `HttpClientFilter` instances, which creates a circular dependency when injecting another api:http.client.RxHttpClient[] or a `@Client` bean into an instance of a `HttpClientFilter`.
 
-<<<<<<< HEAD
-To resolve this issue you should use the api:context.BeanProvider[] interface to inject another api:http.client.RxHttpClient[] or a `@Client` bean into an instance of `HttpClientFilter`.
+To resolve this issue, use the api:context.BeanProvider[] interface to inject another api:http.client.RxHttpClient[] or a `@Client` bean into an instance of `HttpClientFilter`.
 
-The following example which implements a filter that allows https://cloud.google.com/run/docs/authenticating/service-to-service[authentication between services on Google Cloud Run] demonstrates how to use api:context.BeanProvider[] to inject another client:
-=======
-To resolve this issue, use the `javax.inject.Provider` interface to inject another api:http.client.RxHttpClient[] or a `@Client` bean into an instance of `HttpClientFilter`.
-
-The following example which implements a filter allowing https://cloud.google.com/run/docs/authenticating/service-to-service[authentication between services on Google Cloud Run] demonstrates how to use `Provider` to inject another client:
->>>>>>> 3e2abaa8
+The following example which implements a filter allowing https://cloud.google.com/run/docs/authenticating/service-to-service[authentication between services on Google Cloud Run] demonstrates how to use api:context.BeanProvider[] to inject another client:
 
 snippet::io.micronaut.docs.client.filter.GoogleAuthFilter[tags="class"]
 
