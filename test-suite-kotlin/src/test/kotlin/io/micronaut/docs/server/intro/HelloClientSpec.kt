--- conflicted
+++ resolved
@@ -1,34 +1,15 @@
 package io.micronaut.docs.server.intro
 
-<<<<<<< HEAD
-// tag::imports[]
-import io.micronaut.context.annotation.Property
-import io.micronaut.test.annotation.MicronautTest
-import org.junit.jupiter.api.Assertions.assertEquals
-import org.junit.jupiter.api.Test
-import javax.inject.Inject
-// end::imports[]
-=======
 import io.kotlintest.shouldBe
 import io.kotlintest.specs.AnnotationSpec
 import io.micronaut.context.ApplicationContext
 import io.micronaut.context.env.Environment
 import io.micronaut.runtime.server.EmbeddedServer
->>>>>>> 726f9ffa
 
 /**
  * @author graemerocher
  * @since 1.0
  */
-<<<<<<< HEAD
-@Property(name = "spec.name", value = "HelloControllerSpec")
-// tag::class[]
-@MicronautTest // <1>
-class HelloClientSpec {
-
-    @Inject
-    lateinit var client: HelloClient // <2>
-=======
 // tag::class-init[]
 class HelloClientSpec : AnnotationSpec() {
 
@@ -55,7 +36,6 @@
     fun teardown() {
         server?.close()
     }
->>>>>>> 726f9ffa
 
     @Test
     fun testHelloWorldResponse() {
